--- conflicted
+++ resolved
@@ -1,168 +1,140 @@
-use proc_macro2::{Span, TokenStream};
-use quote::quote;
-use syn::{DeriveInput, Result, LitStr};
-use crate::derive::attributes::{get_input_extensibility, get_field_attributes, Extensibility};
-
-
-pub fn expand_dds_serialize_data(input: &DeriveInput) -> Result<TokenStream> {
-<<<<<<< HEAD
-    if let syn::Data::Union(data_union) = &input.data {
-        return Err(syn::Error::new(data_union.union_token.span, "Union not supported"));
-    }
-
-    let extensibility = get_input_extensibility(input)?;
-
-    let (impl_generics, type_generics, where_clause) = input.generics.split_for_impl();
-    let ident = &input.ident;
-
-    let mut keys = Vec::new();
-    let mut ids = Vec::new();
-
-    if let syn::Data::Struct(data_struct) = &input.data {
-        if let syn::Fields::Named(fields_named) = &data_struct.fields {
-            for field in &fields_named.named {
-                let field_attrs = get_field_attributes(field)?;
-                if field_attrs.key {
-                    keys.push(field.ident.as_ref().unwrap().to_string());
-                }
-                if let Some(expr) = field_attrs.id {
-                    ids.push(format!("{}={:?}", field.ident.as_ref().unwrap(), expr));
-=======
-    match &input.data {
-        syn::Data::Struct(_) | syn::Data::Enum(_) => {
-            let serialize_function = quote! {
-                dust_dds::infrastructure::type_support::serialize_rtps_xtypes_xcdr1_le(
-                    self,
-            )};
-
-            let (impl_generics, type_generics, where_clause) = input.generics.split_for_impl();
-            let ident = &input.ident;
-
-            Ok(quote! {
-                #[automatically_derived]
-                impl #impl_generics dust_dds::infrastructure::type_support::DdsSerialize for #ident #type_generics #where_clause {
-                    fn serialize_data(&self) -> dust_dds::infrastructure::error::DdsResult<Vec<u8>> {
-                        #serialize_function
-                    }
->>>>>>> d4c3e99d
-                }
-            }
-        }
-    }
-
-    let appendable_flag = matches!(extensibility, Extensibility::Appendable);
-    let final_flag = matches!(extensibility, Extensibility::Final);
-    let mutable_flag = matches!(extensibility, Extensibility::Mutable);
-
-    let key_fields = keys.join(", ");
-    let id_fields = ids.join(", ");
-
-    let flags_info_string = format!(
-        "appendable: {}, final: {}, mutable: {}, keys: {}, ids: {}",
-        appendable_flag, final_flag, mutable_flag, key_fields, id_fields
-    );
-    let flags_info_literal = LitStr::new(&flags_info_string, Span::call_site());
-
-    let serialize_function = quote! {
-        dust_dds::infrastructure::type_support::serialize_rtps_xtypes_xcdr1_le(self)
-    };
-
-    Ok(quote! {
-        impl #impl_generics dust_dds::infrastructure::type_support::DdsSerialize for #ident #type_generics #where_clause {
-            fn serialize_data(&self) -> dust_dds::infrastructure::error::DdsResult<Vec<u8>> {
-                #serialize_function
-            }
-        }
-
-        impl #impl_generics #ident #type_generics #where_clause {
-            #[allow(dead_code)]
-            fn _dds_serialize_flags_info() -> &'static str {
-                #flags_info_literal
-            }
-        }
-    })
-}
-
-
-pub fn expand_dds_deserialize_data(input: &DeriveInput) -> Result<TokenStream> {
-    if let syn::Data::Union(data_union) = &input.data {
-        return Err(syn::Error::new(data_union.union_token.span, "Union not supported"));
-    }
-
-    let extensibility = get_input_extensibility(input)?;
-
-    let mut keys = Vec::new();
-    let mut ids = Vec::new();
-
-<<<<<<< HEAD
-    if let syn::Data::Struct(data_struct) = &input.data {
-        if let syn::Fields::Named(fields_named) = &data_struct.fields {
-            for field in &fields_named.named {
-                let field_attrs = get_field_attributes(field)?;
-                if field_attrs.key {
-                    keys.push(field.ident.as_ref().unwrap().to_string());
-                }
-                if let Some(expr) = field_attrs.id {
-                    ids.push(format!("{}={:?}", field.ident.as_ref().unwrap(), expr));
-=======
-            Ok(quote! {
-                #[automatically_derived]
-                impl #generics dust_dds::infrastructure::type_support::DdsDeserialize<'__de> for #ident #type_generics #where_clause {
-                    fn deserialize_data(mut serialized_data: &'__de [u8]) -> dust_dds::infrastructure::error::DdsResult<Self> {
-                        #deserialize_function
-                    }
->>>>>>> d4c3e99d
-                }
-            }
-        }
-    }
-
-    let appendable_flag = matches!(extensibility, Extensibility::Appendable);
-    let final_flag = matches!(extensibility, Extensibility::Final);
-    let mutable_flag = matches!(extensibility, Extensibility::Mutable);
-
-    let key_fields = keys.join(", ");
-    let id_fields = ids.join(", ");
-
-    let flags_info_string = format!(
-        "appendable: {}, final: {}, mutable: {}, keys: {}, ids: {}",
-        appendable_flag, final_flag, mutable_flag, key_fields, id_fields
-    );
-    let flags_info_literal = LitStr::new(&flags_info_string, Span::call_site());
-
-    let (_, type_generics, where_clause) = input.generics.split_for_impl();
-
-    let mut de_lifetime_param =
-        syn::LifetimeParam::new(syn::Lifetime::new("'__de", Span::call_site()));
-
-    for lifetime_def in input.generics.lifetimes() {
-        de_lifetime_param.bounds.push(lifetime_def.lifetime.clone());
-    }
-
-    let mut generics = input.generics.clone();
-    generics.params = Some(syn::GenericParam::Lifetime(de_lifetime_param))
-        .into_iter()
-        .chain(generics.params)
-        .collect();
-
-    let ident = &input.ident;
-
-    let deserialize_function = quote! {
-        dust_dds::infrastructure::type_support::deserialize_rtps_encapsulated_data(&mut serialized_data)
-    };
-
-    Ok(quote! {
-        impl #generics dust_dds::infrastructure::type_support::DdsDeserialize<'__de> for #ident #type_generics #where_clause {
-            fn deserialize_data(mut serialized_data: &'__de [u8]) -> dust_dds::infrastructure::error::DdsResult<Self> {
-                #deserialize_function
-            }
-        }
-
-        impl #generics #ident #type_generics #where_clause {
-            #[allow(dead_code)]
-            fn _dds_deserialize_flags_info() -> &'static str {
-                #flags_info_literal
-            }
-        }
-    })
-}
+use proc_macro2::{Span, TokenStream};
+use quote::quote;
+use syn::{DeriveInput, Result, LitStr};
+use crate::derive::attributes::{get_input_extensibility, get_field_attributes, Extensibility};
+
+
+pub fn expand_dds_serialize_data(input: &DeriveInput) -> Result<TokenStream> {
+    if let syn::Data::Union(data_union) = &input.data {
+        return Err(syn::Error::new(data_union.union_token.span, "Union not supported"));
+    }
+
+    let extensibility = get_input_extensibility(input)?;
+
+    let (impl_generics, type_generics, where_clause) = input.generics.split_for_impl();
+    let ident = &input.ident;
+
+    let mut keys = Vec::new();
+    let mut ids = Vec::new();
+
+    if let syn::Data::Struct(data_struct) = &input.data {
+        if let syn::Fields::Named(fields_named) = &data_struct.fields {
+            for field in &fields_named.named {
+                let field_attrs = get_field_attributes(field)?;
+                if field_attrs.key {
+                    keys.push(field.ident.as_ref().unwrap().to_string());
+                }
+                if let Some(expr) = field_attrs.id {
+                    ids.push(format!("{}={:?}", field.ident.as_ref().unwrap(), expr));
+                }
+            }
+        }
+    }
+
+    let appendable_flag = matches!(extensibility, Extensibility::Appendable);
+    let final_flag = matches!(extensibility, Extensibility::Final);
+    let mutable_flag = matches!(extensibility, Extensibility::Mutable);
+
+    let key_fields = keys.join(", ");
+    let id_fields = ids.join(", ");
+
+    let flags_info_string = format!(
+        "appendable: {}, final: {}, mutable: {}, keys: {}, ids: {}",
+        appendable_flag, final_flag, mutable_flag, key_fields, id_fields
+    );
+    let flags_info_literal = LitStr::new(&flags_info_string, Span::call_site());
+
+    let serialize_function = quote! {
+        dust_dds::infrastructure::type_support::serialize_rtps_xtypes_xcdr1_le(self)
+    };
+
+            Ok(quote! {
+                #[automatically_derived]
+                impl #impl_generics dust_dds::infrastructure::type_support::DdsSerialize for #ident #type_generics #where_clause {
+                    fn serialize_data(&self) -> dust_dds::infrastructure::error::DdsResult<Vec<u8>> {
+                        #serialize_function
+                    }
+                }
+            })
+        }
+        syn::Data::Union(data_union) => Err(syn::Error::new(
+            data_union.union_token.span,
+            "Union not supported",
+        )),
+    }
+}
+
+
+pub fn expand_dds_deserialize_data(input: &DeriveInput) -> Result<TokenStream> {
+    if let syn::Data::Union(data_union) = &input.data {
+        return Err(syn::Error::new(data_union.union_token.span, "Union not supported"));
+    }
+
+    let extensibility = get_input_extensibility(input)?;
+
+    let mut keys = Vec::new();
+    let mut ids = Vec::new();
+
+    if let syn::Data::Struct(data_struct) = &input.data {
+        if let syn::Fields::Named(fields_named) = &data_struct.fields {
+            for field in &fields_named.named {
+                let field_attrs = get_field_attributes(field)?;
+                if field_attrs.key {
+                    keys.push(field.ident.as_ref().unwrap().to_string());
+                }
+                if let Some(expr) = field_attrs.id {
+                    ids.push(format!("{}={:?}", field.ident.as_ref().unwrap(), expr));
+                }
+            }
+        }
+    }
+
+    let appendable_flag = matches!(extensibility, Extensibility::Appendable);
+    let final_flag = matches!(extensibility, Extensibility::Final);
+    let mutable_flag = matches!(extensibility, Extensibility::Mutable);
+
+    let key_fields = keys.join(", ");
+    let id_fields = ids.join(", ");
+
+    let flags_info_string = format!(
+        "appendable: {}, final: {}, mutable: {}, keys: {}, ids: {}",
+        appendable_flag, final_flag, mutable_flag, key_fields, id_fields
+    );
+    let flags_info_literal = LitStr::new(&flags_info_string, Span::call_site());
+
+    let (_, type_generics, where_clause) = input.generics.split_for_impl();
+
+    let mut de_lifetime_param =
+        syn::LifetimeParam::new(syn::Lifetime::new("'__de", Span::call_site()));
+
+    for lifetime_def in input.generics.lifetimes() {
+        de_lifetime_param.bounds.push(lifetime_def.lifetime.clone());
+    }
+
+    let mut generics = input.generics.clone();
+    generics.params = Some(syn::GenericParam::Lifetime(de_lifetime_param))
+        .into_iter()
+        .chain(generics.params)
+        .collect();
+
+    let ident = &input.ident;
+
+    let deserialize_function = quote! {
+        dust_dds::infrastructure::type_support::deserialize_rtps_encapsulated_data(&mut serialized_data)
+    };
+
+            Ok(quote! {
+                #[automatically_derived]
+                impl #generics dust_dds::infrastructure::type_support::DdsDeserialize<'__de> for #ident #type_generics #where_clause {
+                    fn deserialize_data(mut serialized_data: &'__de [u8]) -> dust_dds::infrastructure::error::DdsResult<Self> {
+                        #deserialize_function
+                    }
+                }
+            })
+        }
+        syn::Data::Union(data_union) => Err(syn::Error::new(
+            data_union.union_token.span,
+            "Union not supported",
+        )),
+    }
+}