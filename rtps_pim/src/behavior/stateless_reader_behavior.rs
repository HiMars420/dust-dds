use crate::{
    messages::{submessage_elements::Parameter, submessages::DataSubmessage},
    structure::{
        cache_change::RtpsCacheChangeConstructor,
        history_cache::RtpsHistoryCacheOperations,
        types::{ChangeKind, Guid, GuidPrefix},
    },
};

pub struct BestEffortStatelessReaderBehavior<'a, H> {
    pub reader_guid: Guid,
    pub reader_cache: &'a mut H,
}

impl<'a, H> BestEffortStatelessReaderBehavior<'a, H> {
    pub fn receive_data<P>(&mut self, source_guid_prefix: GuidPrefix, data: &DataSubmessage<'_, P>)
    where
        H: RtpsHistoryCacheOperations,
        for<'b> H::CacheChangeType: RtpsCacheChangeConstructor<
            'b,
            DataType = &'b [u8],
            ParameterListType = &'b [Parameter<'b>],
        >,
<<<<<<< HEAD
    {
        let kind = match (data.data_flag(), data.key_flag()) {
            (true, false) => ChangeKind::Alive,
            (false, true) => ChangeKind::NotAliveDisposed,
            _ => todo!(),
        };
        let writer_guid = Guid::new(source_guid_prefix, data.writer_id().value());
        let instance_handle = 0;
        let sequence_number = data.writer_sn().value();
        let data_value = data.serialized_payload().value();
        let inline_qos = data.inline_qos().parameter();
        let a_change = H::CacheChangeType::new(
            kind,
            writer_guid,
            instance_handle,
            sequence_number,
            data_value,
            inline_qos,
        );
        self.reader_cache.add_change(a_change);
    }
}

#[cfg(test)]
mod tests {
    use crate::{
        discovery::{
            spdp::builtin_endpoints::{
                ENTITYID_SPDP_BUILTIN_PARTICIPANT_READER,
            },
        },
        messages::{submessage_elements::Parameter, types::SubmessageFlag},
        structure::types::{EntityId, SequenceNumber, ENTITYID_UNKNOWN},
    };

    use super::*;

    struct MockEntityId {
        value: EntityId,
    }

    impl EntityIdSubmessageElementAttributes for MockEntityId {
        fn value(&self) -> EntityId {
            self.value
        }
    }

    struct MockSequenceNumber {
        value: SequenceNumber,
    }

    impl SequenceNumberSubmessageElementAttributes for MockSequenceNumber {
        fn value(&self) -> SequenceNumber {
            self.value
        }
    }

    struct MockParameterList;

    impl ParameterListSubmessageElementAttributes for MockParameterList {
        fn parameter(&self) -> &[Parameter<'_>] {
            &[]
        }
    }

    struct MockSerializedData;

    impl SerializedDataSubmessageElementAttributes for MockSerializedData {
        fn value(&self) -> &[u8] {
            &[]
        }
    }

    struct MockDataSubmessage {
        data_flag: SubmessageFlag,
        key_flag: SubmessageFlag,
        reader_id: MockEntityId,
        writer_id: MockEntityId,
        writer_sn: MockSequenceNumber,
        serialized_payload: MockSerializedData,
        inline_qos: MockParameterList,
    }

    impl DataSubmessageAttributes for MockDataSubmessage {
        type EntityIdSubmessageElementType = MockEntityId;
        type SequenceNumberSubmessageElementType = MockSequenceNumber;
        type ParameterListSubmessageElementType = MockParameterList;
        type SerializedDataSubmessageElementType = MockSerializedData;

        fn endianness_flag(&self) -> SubmessageFlag {
            todo!()
        }

        fn inline_qos_flag(&self) -> SubmessageFlag {
            todo!()
        }

        fn data_flag(&self) -> SubmessageFlag {
            self.data_flag
        }

        fn key_flag(&self) -> SubmessageFlag {
            self.key_flag
        }

        fn non_standard_payload_flag(&self) -> SubmessageFlag {
            todo!()
        }

        fn reader_id(&self) -> &Self::EntityIdSubmessageElementType {
            &self.reader_id
        }

        fn writer_id(&self) -> &Self::EntityIdSubmessageElementType {
            &self.writer_id
        }

        fn writer_sn(&self) -> &Self::SequenceNumberSubmessageElementType {
            &self.writer_sn
        }

        fn inline_qos(&self) -> &Self::ParameterListSubmessageElementType {
            &self.inline_qos
        }

        fn serialized_payload(&self) -> &Self::SerializedDataSubmessageElementType {
            &self.serialized_payload
        }
    }

    struct MockCacheChange;

    impl<'a> RtpsCacheChangeConstructor<'a> for MockCacheChange {
        type DataType = &'a [u8];
        type ParameterListType = &'a [Parameter<'a>];

        fn new(
            _kind: ChangeKind,
            _writer_guid: Guid,
            _instance_handle: crate::structure::types::InstanceHandle,
            _sequence_number: SequenceNumber,
            _data_value: Self::DataType,
            _inline_qos: Self::ParameterListType,
        ) -> Self {
            Self
        }
    }

    #[test]
    fn best_effort_stateless_reader_receive_data_reader_id_unknown() {
        struct MockHistoryCache(bool);

        impl RtpsHistoryCacheOperations for MockHistoryCache {
            type CacheChangeType = MockCacheChange;
            fn add_change(&mut self, _change: Self::CacheChangeType) {
                self.0 = true;
            }

            fn remove_change<F>(&mut self, _f: F)
            where
                F: FnMut(&Self::CacheChangeType) -> bool,
            {
                todo!()
            }

            fn get_seq_num_min(&self) -> Option<SequenceNumber> {
                todo!()
            }

            fn get_seq_num_max(&self) -> Option<SequenceNumber> {
                todo!()
            }
        }
        let mut history_cache = MockHistoryCache(false);
        let mut stateless_reader_behavior = BestEffortStatelessReaderBehavior {
            reader_guid: Guid::new(
                GuidPrefix([1; 12]),
                ENTITYID_SPDP_BUILTIN_PARTICIPANT_READER,
            ),
            reader_cache: &mut history_cache,
        };
        // let data_submessage = DataSubmessage {
        //     endianness_flag: true,
        //     inline_qos_flag: true,
        //     data_flag: true,
        //     key_flag: false,
        //     non_standard_payload_flag: false,
        //     reader_id: EntityIdSubmessageElement {
        //         value: ENTITYID_UNKNOWN,
        //     },
        //     writer_id: EntityIdSubmessageElement {
        //         value: ENTITYID_SPDP_BUILTIN_PARTICIPANT_WRITER,
        //     },
        //     writer_sn: SequenceNumberSubmessageElement { value: 1 },
        //     inline_qos: ParameterListSubmessageElement { parameter: () },
        //     serialized_payload: SerializedDataSubmessageElement { value: () },
        // };
        stateless_reader_behavior.receive_data(
            GuidPrefix([2; 12]),
            &MockDataSubmessage {
                data_flag: true,
                key_flag: false,
                reader_id: MockEntityId {
                    value: ENTITYID_UNKNOWN,
                },
                writer_id: MockEntityId {
                    value: ENTITYID_UNKNOWN,
                },
                writer_sn: MockSequenceNumber { value: 1 },
                inline_qos: MockParameterList,
                serialized_payload: MockSerializedData,
            },
        );

        assert_eq!(history_cache.0, true);
    }

    #[test]
    fn best_effort_stateless_reader_receive_data_reader_id_same_as_receiver() {
        struct MockHistoryCache(bool);

        impl RtpsHistoryCacheOperations for MockHistoryCache {
            type CacheChangeType = MockCacheChange;
            fn add_change(&mut self, _change: Self::CacheChangeType) {
                self.0 = true;
            }

            fn remove_change<F>(&mut self, _f: F)
            where
                F: FnMut(&Self::CacheChangeType) -> bool,
            {
                todo!()
            }

            fn get_seq_num_min(&self) -> Option<SequenceNumber> {
                todo!()
            }

            fn get_seq_num_max(&self) -> Option<SequenceNumber> {
                todo!()
            }
        }
        let mut history_cache = MockHistoryCache(false);
        let mut stateless_reader_behavior = BestEffortStatelessReaderBehavior {
            reader_guid: Guid::new(
                GuidPrefix([1; 12]),
                ENTITYID_SPDP_BUILTIN_PARTICIPANT_READER,
            ),
            reader_cache: &mut history_cache,
        };
        // let data_submessage = DataSubmessage {
        //     endianness_flag: true,
        //     inline_qos_flag: true,
        //     data_flag: true,
        //     key_flag: false,
        //     non_standard_payload_flag: false,
        //     reader_id: EntityIdSubmessageElement {
        //         value: ENTITYID_SPDP_BUILTIN_PARTICIPANT_READER,
        //     },
        //     writer_id: EntityIdSubmessageElement {
        //         value: ENTITYID_SPDP_BUILTIN_PARTICIPANT_WRITER,
        //     },
        //     writer_sn: SequenceNumberSubmessageElement { value: 1 },
        //     inline_qos: ParameterListSubmessageElement { parameter: () },
        //     serialized_payload: SerializedDataSubmessageElement { value: () },
        // };
        stateless_reader_behavior.receive_data(
            GuidPrefix([2; 12]),
            &MockDataSubmessage {
                data_flag: true,
                key_flag: false,
                reader_id: MockEntityId {
                    value: ENTITYID_UNKNOWN,
                },
                writer_id: MockEntityId {
                    value: ENTITYID_UNKNOWN,
                },
                writer_sn: MockSequenceNumber { value: 1 },
                inline_qos: MockParameterList,
                serialized_payload: MockSerializedData,
            },
        );

        assert_eq!(history_cache.0, true);
    }
}

=======
        P: AsRef<[Parameter<'a>]>,
    {
        let reader_id = data.reader_id.value;
        if reader_id == self.reader_guid.entity_id() || reader_id == ENTITYID_UNKNOWN {
            let kind = match (data.data_flag, data.key_flag) {
                (true, false) => ChangeKind::Alive,
                (false, true) => ChangeKind::NotAliveDisposed,
                _ => todo!(),
            };
            let writer_guid = Guid::new(source_guid_prefix, data.writer_id.value);
            let instance_handle = 0;
            let sequence_number = data.writer_sn.value;
            let data_value = data.serialized_payload.value;
            let inline_qos = data.inline_qos.parameter.as_ref();
            let a_change = H::CacheChangeType::new(
                kind,
                writer_guid,
                instance_handle,
                sequence_number,
                data_value,
                inline_qos,
            );
            self.reader_cache.add_change(a_change);
        }
    }
}

// #[cfg(test)]
// mod tests {
//     use crate::{
//         discovery::{
//             sedp::builtin_endpoints::ENTITYID_SEDP_BUILTIN_TOPICS_DETECTOR,
//             spdp::builtin_endpoints::{
//                 ENTITYID_SPDP_BUILTIN_PARTICIPANT_READER, ENTITYID_SPDP_BUILTIN_PARTICIPANT_WRITER,
//             },
//         },
//         messages::{
//             submessage_elements::{Parameter, ParameterListSubmessageElement},
//             types::SubmessageFlag,
//         },
//         structure::types::{EntityId, SequenceNumber},
//     };

//     use super::*;

//     struct MockEntityId {
//         value: EntityId,
//     }

//     impl EntityIdSubmessageElementAttributes for MockEntityId {
//         fn value(&self) -> EntityId {
//             self.value
//         }
//     }

//     struct MockSequenceNumber {
//         value: SequenceNumber,
//     }

//     impl SequenceNumberSubmessageElementAttributes for MockSequenceNumber {
//         fn value(&self) -> SequenceNumber {
//             self.value
//         }
//     }

//     struct MockParameterList;

//     impl ParameterListSubmessageElementAttributes for MockParameterList {
//         fn parameter(&self) -> &[Parameter<'_>] {
//             &[]
//         }
//     }

//     struct MockSerializedData;

//     impl SerializedDataSubmessageElementAttributes for MockSerializedData {
//         fn value(&self) -> &[u8] {
//             &[]
//         }
//     }

//     struct MockDataSubmessage {
//         data_flag: SubmessageFlag,
//         key_flag: SubmessageFlag,
//         reader_id: MockEntityId,
//         writer_id: MockEntityId,
//         writer_sn: MockSequenceNumber,
//         serialized_payload: MockSerializedData,
//         inline_qos: MockParameterList,
//     }

//     impl DataSubmessageAttributes<()> for MockDataSubmessage {
//         type EntityIdSubmessageElementType = MockEntityId;
//         type SequenceNumberSubmessageElementType = MockSequenceNumber;
//         type ParameterListSubmessageElementType = MockParameterList;
//         type SerializedDataSubmessageElementType = MockSerializedData;

//         fn endianness_flag(&self) -> SubmessageFlag {
//             todo!()
//         }

//         fn inline_qos_flag(&self) -> SubmessageFlag {
//             todo!()
//         }

//         fn data_flag(&self) -> SubmessageFlag {
//             self.data_flag
//         }

//         fn key_flag(&self) -> SubmessageFlag {
//             self.key_flag
//         }

//         fn non_standard_payload_flag(&self) -> SubmessageFlag {
//             todo!()
//         }

//         fn reader_id(&self) -> &Self::EntityIdSubmessageElementType {
//             &self.reader_id
//         }

//         fn writer_id(&self) -> &Self::EntityIdSubmessageElementType {
//             &self.writer_id
//         }

//         fn writer_sn(&self) -> &Self::SequenceNumberSubmessageElementType {
//             &self.writer_sn
//         }

//         // fn inline_qos(&self) -> &Self::ParameterListSubmessageElementType {
//         //     &self.inline_qos
//         // }

//         fn inline_qos(
//             &self,
//         ) -> &crate::messages::submessage_elements::ParameterListSubmessageElement<()> {
//             todo!()
//         }

//         fn serialized_payload(&self) -> &Self::SerializedDataSubmessageElementType {
//             &self.serialized_payload
//         }
//     }

//     struct MockCacheChange;

//     impl<'a> RtpsCacheChangeConstructor<'a> for MockCacheChange {
//         type DataType = &'a [u8];
//         type ParameterListType = &'a [Parameter<'a>];

//         fn new(
//             _kind: ChangeKind,
//             _writer_guid: Guid,
//             _instance_handle: crate::structure::types::InstanceHandle,
//             _sequence_number: SequenceNumber,
//             _data_value: Self::DataType,
//             _inline_qos: Self::ParameterListType,
//         ) -> Self {
//             Self
//         }
//     }

//     #[test]
//     fn best_effort_stateless_reader_receive_data_reader_id_unknown() {
//         struct MockHistoryCache(bool);

//         impl RtpsHistoryCacheOperations for MockHistoryCache {
//             type CacheChangeType = MockCacheChange;
//             fn add_change(&mut self, _change: Self::CacheChangeType) {
//                 self.0 = true;
//             }

//             fn remove_change<F>(&mut self, _f: F)
//             where
//                 F: FnMut(&Self::CacheChangeType) -> bool,
//             {
//                 todo!()
//             }

//             fn get_seq_num_min(&self) -> Option<SequenceNumber> {
//                 todo!()
//             }

//             fn get_seq_num_max(&self) -> Option<SequenceNumber> {
//                 todo!()
//             }
//         }
//         let mut history_cache = MockHistoryCache(false);
//         let mut stateless_reader_behavior = BestEffortStatelessReaderBehavior {
//             reader_guid: Guid::new(
//                 GuidPrefix([1; 12]),
//                 ENTITYID_SPDP_BUILTIN_PARTICIPANT_READER,
//             ),
//             reader_cache: &mut history_cache,
//         };
//         // let data_submessage = DataSubmessage {
//         //     endianness_flag: true,
//         //     inline_qos_flag: true,
//         //     data_flag: true,
//         //     key_flag: false,
//         //     non_standard_payload_flag: false,
//         //     reader_id: EntityIdSubmessageElement {
//         //         value: ENTITYID_UNKNOWN,
//         //     },
//         //     writer_id: EntityIdSubmessageElement {
//         //         value: ENTITYID_SPDP_BUILTIN_PARTICIPANT_WRITER,
//         //     },
//         //     writer_sn: SequenceNumberSubmessageElement { value: 1 },
//         //     inline_qos: ParameterListSubmessageElement { parameter: () },
//         //     serialized_payload: SerializedDataSubmessageElement { value: () },
//         // };
//         stateless_reader_behavior.receive_data(
//             GuidPrefix([2; 12]),
//             &MockDataSubmessage {
//                 data_flag: true,
//                 key_flag: false,
//                 reader_id: MockEntityId {
//                     value: ENTITYID_UNKNOWN,
//                 },
//                 writer_id: MockEntityId {
//                     value: ENTITYID_UNKNOWN,
//                 },
//                 writer_sn: MockSequenceNumber { value: 1 },
//                 inline_qos: ParameterListSubmessageElement { parameter: [] },
//                 serialized_payload: MockSerializedData,
//             },
//         );

//         assert_eq!(history_cache.0, true);
//     }

//     #[test]
//     fn best_effort_stateless_reader_receive_data_reader_id_same_as_receiver() {
//         struct MockHistoryCache(bool);

//         impl RtpsHistoryCacheOperations for MockHistoryCache {
//             type CacheChangeType = MockCacheChange;
//             fn add_change(&mut self, _change: Self::CacheChangeType) {
//                 self.0 = true;
//             }

//             fn remove_change<F>(&mut self, _f: F)
//             where
//                 F: FnMut(&Self::CacheChangeType) -> bool,
//             {
//                 todo!()
//             }

//             fn get_seq_num_min(&self) -> Option<SequenceNumber> {
//                 todo!()
//             }

//             fn get_seq_num_max(&self) -> Option<SequenceNumber> {
//                 todo!()
//             }
//         }
//         let mut history_cache = MockHistoryCache(false);
//         let mut stateless_reader_behavior = BestEffortStatelessReaderBehavior {
//             reader_guid: Guid::new(
//                 GuidPrefix([1; 12]),
//                 ENTITYID_SPDP_BUILTIN_PARTICIPANT_READER,
//             ),
//             reader_cache: &mut history_cache,
//         };
//         // let data_submessage = DataSubmessage {
//         //     endianness_flag: true,
//         //     inline_qos_flag: true,
//         //     data_flag: true,
//         //     key_flag: false,
//         //     non_standard_payload_flag: false,
//         //     reader_id: EntityIdSubmessageElement {
//         //         value: ENTITYID_SPDP_BUILTIN_PARTICIPANT_READER,
//         //     },
//         //     writer_id: EntityIdSubmessageElement {
//         //         value: ENTITYID_SPDP_BUILTIN_PARTICIPANT_WRITER,
//         //     },
//         //     writer_sn: SequenceNumberSubmessageElement { value: 1 },
//         //     inline_qos: ParameterListSubmessageElement { parameter: () },
//         //     serialized_payload: SerializedDataSubmessageElement { value: () },
//         // };
//         stateless_reader_behavior.receive_data(
//             GuidPrefix([2; 12]),
//             &MockDataSubmessage {
//                 data_flag: true,
//                 key_flag: false,
//                 reader_id: MockEntityId {
//                     value: ENTITYID_UNKNOWN,
//                 },
//                 writer_id: MockEntityId {
//                     value: ENTITYID_UNKNOWN,
//                 },
//                 writer_sn: MockSequenceNumber { value: 1 },
//                 inline_qos: MockParameterList,
//                 serialized_payload: MockSerializedData,
//             },
//         );

//         assert_eq!(history_cache.0, true);
//     }

//     #[test]
//     fn best_effort_stateless_reader_receive_data_reader_id_other_than_receiver() {
//         struct MockHistoryCache(bool);

//         impl RtpsHistoryCacheOperations for MockHistoryCache {
//             type CacheChangeType = MockCacheChange;
//             fn add_change(&mut self, _change: Self::CacheChangeType) {
//                 self.0 = true;
//             }

//             fn remove_change<F>(&mut self, _f: F)
//             where
//                 F: FnMut(&Self::CacheChangeType) -> bool,
//             {
//                 todo!()
//             }

//             fn get_seq_num_min(&self) -> Option<SequenceNumber> {
//                 todo!()
//             }

//             fn get_seq_num_max(&self) -> Option<SequenceNumber> {
//                 todo!()
//             }
//         }
//         let mut history_cache = MockHistoryCache(false);
//         let mut stateless_reader_behavior = BestEffortStatelessReaderBehavior {
//             reader_guid: Guid::new(
//                 GuidPrefix([1; 12]),
//                 ENTITYID_SPDP_BUILTIN_PARTICIPANT_READER,
//             ),
//             reader_cache: &mut history_cache,
//         };
//         // let data_submessage = DataSubmessage {
//         //     endianness_flag: true,
//         //     inline_qos_flag: true,
//         //     data_flag: true,
//         //     key_flag: false,
//         //     non_standard_payload_flag: false,
//         //     reader_id: EntityIdSubmessageElement {
//         //         value: ENTITYID_SEDP_BUILTIN_TOPICS_DETECTOR,
//         //     },
//         //     writer_id: EntityIdSubmessageElement {
//         //         value: ENTITYID_SPDP_BUILTIN_PARTICIPANT_WRITER,
//         //     },
//         //     writer_sn: SequenceNumberSubmessageElement { value: 1 },
//         //     inline_qos: ParameterListSubmessageElement { parameter: () },
//         //     serialized_payload: SerializedDataSubmessageElement { value: () },
//         // };
//         stateless_reader_behavior.receive_data(
//             GuidPrefix([2; 12]),
//             &MockDataSubmessage {
//                 data_flag: true,
//                 key_flag: false,
//                 reader_id: MockEntityId {
//                     value: ENTITYID_SEDP_BUILTIN_TOPICS_DETECTOR,
//                 },
//                 writer_id: MockEntityId {
//                     value: ENTITYID_SPDP_BUILTIN_PARTICIPANT_WRITER,
//                 },
//                 writer_sn: MockSequenceNumber { value: 1 },
//                 inline_qos: MockParameterList,
//                 serialized_payload: MockSerializedData,
//             },
//         );

//         assert_eq!(history_cache.0, false);
//     }
// }

>>>>>>> 8b5e477a
<|MERGE_RESOLUTION|>--- conflicted
+++ resolved
@@ -1,683 +1,389 @@
-use crate::{
-    messages::{submessage_elements::Parameter, submessages::DataSubmessage},
-    structure::{
-        cache_change::RtpsCacheChangeConstructor,
-        history_cache::RtpsHistoryCacheOperations,
-        types::{ChangeKind, Guid, GuidPrefix},
-    },
-};
-
-pub struct BestEffortStatelessReaderBehavior<'a, H> {
-    pub reader_guid: Guid,
-    pub reader_cache: &'a mut H,
-}
-
-impl<'a, H> BestEffortStatelessReaderBehavior<'a, H> {
-    pub fn receive_data<P>(&mut self, source_guid_prefix: GuidPrefix, data: &DataSubmessage<'_, P>)
-    where
-        H: RtpsHistoryCacheOperations,
-        for<'b> H::CacheChangeType: RtpsCacheChangeConstructor<
-            'b,
-            DataType = &'b [u8],
-            ParameterListType = &'b [Parameter<'b>],
-        >,
-<<<<<<< HEAD
-    {
-        let kind = match (data.data_flag(), data.key_flag()) {
-            (true, false) => ChangeKind::Alive,
-            (false, true) => ChangeKind::NotAliveDisposed,
-            _ => todo!(),
-        };
-        let writer_guid = Guid::new(source_guid_prefix, data.writer_id().value());
-        let instance_handle = 0;
-        let sequence_number = data.writer_sn().value();
-        let data_value = data.serialized_payload().value();
-        let inline_qos = data.inline_qos().parameter();
-        let a_change = H::CacheChangeType::new(
-            kind,
-            writer_guid,
-            instance_handle,
-            sequence_number,
-            data_value,
-            inline_qos,
-        );
-        self.reader_cache.add_change(a_change);
-    }
-}
-
-#[cfg(test)]
-mod tests {
-    use crate::{
-        discovery::{
-            spdp::builtin_endpoints::{
-                ENTITYID_SPDP_BUILTIN_PARTICIPANT_READER,
-            },
-        },
-        messages::{submessage_elements::Parameter, types::SubmessageFlag},
-        structure::types::{EntityId, SequenceNumber, ENTITYID_UNKNOWN},
-    };
-
-    use super::*;
-
-    struct MockEntityId {
-        value: EntityId,
-    }
-
-    impl EntityIdSubmessageElementAttributes for MockEntityId {
-        fn value(&self) -> EntityId {
-            self.value
-        }
-    }
-
-    struct MockSequenceNumber {
-        value: SequenceNumber,
-    }
-
-    impl SequenceNumberSubmessageElementAttributes for MockSequenceNumber {
-        fn value(&self) -> SequenceNumber {
-            self.value
-        }
-    }
-
-    struct MockParameterList;
-
-    impl ParameterListSubmessageElementAttributes for MockParameterList {
-        fn parameter(&self) -> &[Parameter<'_>] {
-            &[]
-        }
-    }
-
-    struct MockSerializedData;
-
-    impl SerializedDataSubmessageElementAttributes for MockSerializedData {
-        fn value(&self) -> &[u8] {
-            &[]
-        }
-    }
-
-    struct MockDataSubmessage {
-        data_flag: SubmessageFlag,
-        key_flag: SubmessageFlag,
-        reader_id: MockEntityId,
-        writer_id: MockEntityId,
-        writer_sn: MockSequenceNumber,
-        serialized_payload: MockSerializedData,
-        inline_qos: MockParameterList,
-    }
-
-    impl DataSubmessageAttributes for MockDataSubmessage {
-        type EntityIdSubmessageElementType = MockEntityId;
-        type SequenceNumberSubmessageElementType = MockSequenceNumber;
-        type ParameterListSubmessageElementType = MockParameterList;
-        type SerializedDataSubmessageElementType = MockSerializedData;
-
-        fn endianness_flag(&self) -> SubmessageFlag {
-            todo!()
-        }
-
-        fn inline_qos_flag(&self) -> SubmessageFlag {
-            todo!()
-        }
-
-        fn data_flag(&self) -> SubmessageFlag {
-            self.data_flag
-        }
-
-        fn key_flag(&self) -> SubmessageFlag {
-            self.key_flag
-        }
-
-        fn non_standard_payload_flag(&self) -> SubmessageFlag {
-            todo!()
-        }
-
-        fn reader_id(&self) -> &Self::EntityIdSubmessageElementType {
-            &self.reader_id
-        }
-
-        fn writer_id(&self) -> &Self::EntityIdSubmessageElementType {
-            &self.writer_id
-        }
-
-        fn writer_sn(&self) -> &Self::SequenceNumberSubmessageElementType {
-            &self.writer_sn
-        }
-
-        fn inline_qos(&self) -> &Self::ParameterListSubmessageElementType {
-            &self.inline_qos
-        }
-
-        fn serialized_payload(&self) -> &Self::SerializedDataSubmessageElementType {
-            &self.serialized_payload
-        }
-    }
-
-    struct MockCacheChange;
-
-    impl<'a> RtpsCacheChangeConstructor<'a> for MockCacheChange {
-        type DataType = &'a [u8];
-        type ParameterListType = &'a [Parameter<'a>];
-
-        fn new(
-            _kind: ChangeKind,
-            _writer_guid: Guid,
-            _instance_handle: crate::structure::types::InstanceHandle,
-            _sequence_number: SequenceNumber,
-            _data_value: Self::DataType,
-            _inline_qos: Self::ParameterListType,
-        ) -> Self {
-            Self
-        }
-    }
-
-    #[test]
-    fn best_effort_stateless_reader_receive_data_reader_id_unknown() {
-        struct MockHistoryCache(bool);
-
-        impl RtpsHistoryCacheOperations for MockHistoryCache {
-            type CacheChangeType = MockCacheChange;
-            fn add_change(&mut self, _change: Self::CacheChangeType) {
-                self.0 = true;
-            }
-
-            fn remove_change<F>(&mut self, _f: F)
-            where
-                F: FnMut(&Self::CacheChangeType) -> bool,
-            {
-                todo!()
-            }
-
-            fn get_seq_num_min(&self) -> Option<SequenceNumber> {
-                todo!()
-            }
-
-            fn get_seq_num_max(&self) -> Option<SequenceNumber> {
-                todo!()
-            }
-        }
-        let mut history_cache = MockHistoryCache(false);
-        let mut stateless_reader_behavior = BestEffortStatelessReaderBehavior {
-            reader_guid: Guid::new(
-                GuidPrefix([1; 12]),
-                ENTITYID_SPDP_BUILTIN_PARTICIPANT_READER,
-            ),
-            reader_cache: &mut history_cache,
-        };
-        // let data_submessage = DataSubmessage {
-        //     endianness_flag: true,
-        //     inline_qos_flag: true,
-        //     data_flag: true,
-        //     key_flag: false,
-        //     non_standard_payload_flag: false,
-        //     reader_id: EntityIdSubmessageElement {
-        //         value: ENTITYID_UNKNOWN,
-        //     },
-        //     writer_id: EntityIdSubmessageElement {
-        //         value: ENTITYID_SPDP_BUILTIN_PARTICIPANT_WRITER,
-        //     },
-        //     writer_sn: SequenceNumberSubmessageElement { value: 1 },
-        //     inline_qos: ParameterListSubmessageElement { parameter: () },
-        //     serialized_payload: SerializedDataSubmessageElement { value: () },
-        // };
-        stateless_reader_behavior.receive_data(
-            GuidPrefix([2; 12]),
-            &MockDataSubmessage {
-                data_flag: true,
-                key_flag: false,
-                reader_id: MockEntityId {
-                    value: ENTITYID_UNKNOWN,
-                },
-                writer_id: MockEntityId {
-                    value: ENTITYID_UNKNOWN,
-                },
-                writer_sn: MockSequenceNumber { value: 1 },
-                inline_qos: MockParameterList,
-                serialized_payload: MockSerializedData,
-            },
-        );
-
-        assert_eq!(history_cache.0, true);
-    }
-
-    #[test]
-    fn best_effort_stateless_reader_receive_data_reader_id_same_as_receiver() {
-        struct MockHistoryCache(bool);
-
-        impl RtpsHistoryCacheOperations for MockHistoryCache {
-            type CacheChangeType = MockCacheChange;
-            fn add_change(&mut self, _change: Self::CacheChangeType) {
-                self.0 = true;
-            }
-
-            fn remove_change<F>(&mut self, _f: F)
-            where
-                F: FnMut(&Self::CacheChangeType) -> bool,
-            {
-                todo!()
-            }
-
-            fn get_seq_num_min(&self) -> Option<SequenceNumber> {
-                todo!()
-            }
-
-            fn get_seq_num_max(&self) -> Option<SequenceNumber> {
-                todo!()
-            }
-        }
-        let mut history_cache = MockHistoryCache(false);
-        let mut stateless_reader_behavior = BestEffortStatelessReaderBehavior {
-            reader_guid: Guid::new(
-                GuidPrefix([1; 12]),
-                ENTITYID_SPDP_BUILTIN_PARTICIPANT_READER,
-            ),
-            reader_cache: &mut history_cache,
-        };
-        // let data_submessage = DataSubmessage {
-        //     endianness_flag: true,
-        //     inline_qos_flag: true,
-        //     data_flag: true,
-        //     key_flag: false,
-        //     non_standard_payload_flag: false,
-        //     reader_id: EntityIdSubmessageElement {
-        //         value: ENTITYID_SPDP_BUILTIN_PARTICIPANT_READER,
-        //     },
-        //     writer_id: EntityIdSubmessageElement {
-        //         value: ENTITYID_SPDP_BUILTIN_PARTICIPANT_WRITER,
-        //     },
-        //     writer_sn: SequenceNumberSubmessageElement { value: 1 },
-        //     inline_qos: ParameterListSubmessageElement { parameter: () },
-        //     serialized_payload: SerializedDataSubmessageElement { value: () },
-        // };
-        stateless_reader_behavior.receive_data(
-            GuidPrefix([2; 12]),
-            &MockDataSubmessage {
-                data_flag: true,
-                key_flag: false,
-                reader_id: MockEntityId {
-                    value: ENTITYID_UNKNOWN,
-                },
-                writer_id: MockEntityId {
-                    value: ENTITYID_UNKNOWN,
-                },
-                writer_sn: MockSequenceNumber { value: 1 },
-                inline_qos: MockParameterList,
-                serialized_payload: MockSerializedData,
-            },
-        );
-
-        assert_eq!(history_cache.0, true);
-    }
-}
-
-=======
-        P: AsRef<[Parameter<'a>]>,
-    {
-        let reader_id = data.reader_id.value;
-        if reader_id == self.reader_guid.entity_id() || reader_id == ENTITYID_UNKNOWN {
-            let kind = match (data.data_flag, data.key_flag) {
-                (true, false) => ChangeKind::Alive,
-                (false, true) => ChangeKind::NotAliveDisposed,
-                _ => todo!(),
-            };
-            let writer_guid = Guid::new(source_guid_prefix, data.writer_id.value);
-            let instance_handle = 0;
-            let sequence_number = data.writer_sn.value;
-            let data_value = data.serialized_payload.value;
-            let inline_qos = data.inline_qos.parameter.as_ref();
-            let a_change = H::CacheChangeType::new(
-                kind,
-                writer_guid,
-                instance_handle,
-                sequence_number,
-                data_value,
-                inline_qos,
-            );
-            self.reader_cache.add_change(a_change);
-        }
-    }
-}
-
-// #[cfg(test)]
-// mod tests {
-//     use crate::{
-//         discovery::{
-//             sedp::builtin_endpoints::ENTITYID_SEDP_BUILTIN_TOPICS_DETECTOR,
-//             spdp::builtin_endpoints::{
-//                 ENTITYID_SPDP_BUILTIN_PARTICIPANT_READER, ENTITYID_SPDP_BUILTIN_PARTICIPANT_WRITER,
-//             },
-//         },
-//         messages::{
-//             submessage_elements::{Parameter, ParameterListSubmessageElement},
-//             types::SubmessageFlag,
-//         },
-//         structure::types::{EntityId, SequenceNumber},
-//     };
-
-//     use super::*;
-
-//     struct MockEntityId {
-//         value: EntityId,
-//     }
-
-//     impl EntityIdSubmessageElementAttributes for MockEntityId {
-//         fn value(&self) -> EntityId {
-//             self.value
-//         }
-//     }
-
-//     struct MockSequenceNumber {
-//         value: SequenceNumber,
-//     }
-
-//     impl SequenceNumberSubmessageElementAttributes for MockSequenceNumber {
-//         fn value(&self) -> SequenceNumber {
-//             self.value
-//         }
-//     }
-
-//     struct MockParameterList;
-
-//     impl ParameterListSubmessageElementAttributes for MockParameterList {
-//         fn parameter(&self) -> &[Parameter<'_>] {
-//             &[]
-//         }
-//     }
-
-//     struct MockSerializedData;
-
-//     impl SerializedDataSubmessageElementAttributes for MockSerializedData {
-//         fn value(&self) -> &[u8] {
-//             &[]
-//         }
-//     }
-
-//     struct MockDataSubmessage {
-//         data_flag: SubmessageFlag,
-//         key_flag: SubmessageFlag,
-//         reader_id: MockEntityId,
-//         writer_id: MockEntityId,
-//         writer_sn: MockSequenceNumber,
-//         serialized_payload: MockSerializedData,
-//         inline_qos: MockParameterList,
-//     }
-
-//     impl DataSubmessageAttributes<()> for MockDataSubmessage {
-//         type EntityIdSubmessageElementType = MockEntityId;
-//         type SequenceNumberSubmessageElementType = MockSequenceNumber;
-//         type ParameterListSubmessageElementType = MockParameterList;
-//         type SerializedDataSubmessageElementType = MockSerializedData;
-
-//         fn endianness_flag(&self) -> SubmessageFlag {
-//             todo!()
-//         }
-
-//         fn inline_qos_flag(&self) -> SubmessageFlag {
-//             todo!()
-//         }
-
-//         fn data_flag(&self) -> SubmessageFlag {
-//             self.data_flag
-//         }
-
-//         fn key_flag(&self) -> SubmessageFlag {
-//             self.key_flag
-//         }
-
-//         fn non_standard_payload_flag(&self) -> SubmessageFlag {
-//             todo!()
-//         }
-
-//         fn reader_id(&self) -> &Self::EntityIdSubmessageElementType {
-//             &self.reader_id
-//         }
-
-//         fn writer_id(&self) -> &Self::EntityIdSubmessageElementType {
-//             &self.writer_id
-//         }
-
-//         fn writer_sn(&self) -> &Self::SequenceNumberSubmessageElementType {
-//             &self.writer_sn
-//         }
-
-//         // fn inline_qos(&self) -> &Self::ParameterListSubmessageElementType {
-//         //     &self.inline_qos
-//         // }
-
-//         fn inline_qos(
-//             &self,
-//         ) -> &crate::messages::submessage_elements::ParameterListSubmessageElement<()> {
-//             todo!()
-//         }
-
-//         fn serialized_payload(&self) -> &Self::SerializedDataSubmessageElementType {
-//             &self.serialized_payload
-//         }
-//     }
-
-//     struct MockCacheChange;
-
-//     impl<'a> RtpsCacheChangeConstructor<'a> for MockCacheChange {
-//         type DataType = &'a [u8];
-//         type ParameterListType = &'a [Parameter<'a>];
-
-//         fn new(
-//             _kind: ChangeKind,
-//             _writer_guid: Guid,
-//             _instance_handle: crate::structure::types::InstanceHandle,
-//             _sequence_number: SequenceNumber,
-//             _data_value: Self::DataType,
-//             _inline_qos: Self::ParameterListType,
-//         ) -> Self {
-//             Self
-//         }
-//     }
-
-//     #[test]
-//     fn best_effort_stateless_reader_receive_data_reader_id_unknown() {
-//         struct MockHistoryCache(bool);
-
-//         impl RtpsHistoryCacheOperations for MockHistoryCache {
-//             type CacheChangeType = MockCacheChange;
-//             fn add_change(&mut self, _change: Self::CacheChangeType) {
-//                 self.0 = true;
-//             }
-
-//             fn remove_change<F>(&mut self, _f: F)
-//             where
-//                 F: FnMut(&Self::CacheChangeType) -> bool,
-//             {
-//                 todo!()
-//             }
-
-//             fn get_seq_num_min(&self) -> Option<SequenceNumber> {
-//                 todo!()
-//             }
-
-//             fn get_seq_num_max(&self) -> Option<SequenceNumber> {
-//                 todo!()
-//             }
-//         }
-//         let mut history_cache = MockHistoryCache(false);
-//         let mut stateless_reader_behavior = BestEffortStatelessReaderBehavior {
-//             reader_guid: Guid::new(
-//                 GuidPrefix([1; 12]),
-//                 ENTITYID_SPDP_BUILTIN_PARTICIPANT_READER,
-//             ),
-//             reader_cache: &mut history_cache,
-//         };
-//         // let data_submessage = DataSubmessage {
-//         //     endianness_flag: true,
-//         //     inline_qos_flag: true,
-//         //     data_flag: true,
-//         //     key_flag: false,
-//         //     non_standard_payload_flag: false,
-//         //     reader_id: EntityIdSubmessageElement {
-//         //         value: ENTITYID_UNKNOWN,
-//         //     },
-//         //     writer_id: EntityIdSubmessageElement {
-//         //         value: ENTITYID_SPDP_BUILTIN_PARTICIPANT_WRITER,
-//         //     },
-//         //     writer_sn: SequenceNumberSubmessageElement { value: 1 },
-//         //     inline_qos: ParameterListSubmessageElement { parameter: () },
-//         //     serialized_payload: SerializedDataSubmessageElement { value: () },
-//         // };
-//         stateless_reader_behavior.receive_data(
-//             GuidPrefix([2; 12]),
-//             &MockDataSubmessage {
-//                 data_flag: true,
-//                 key_flag: false,
-//                 reader_id: MockEntityId {
-//                     value: ENTITYID_UNKNOWN,
-//                 },
-//                 writer_id: MockEntityId {
-//                     value: ENTITYID_UNKNOWN,
-//                 },
-//                 writer_sn: MockSequenceNumber { value: 1 },
-//                 inline_qos: ParameterListSubmessageElement { parameter: [] },
-//                 serialized_payload: MockSerializedData,
-//             },
-//         );
-
-//         assert_eq!(history_cache.0, true);
-//     }
-
-//     #[test]
-//     fn best_effort_stateless_reader_receive_data_reader_id_same_as_receiver() {
-//         struct MockHistoryCache(bool);
-
-//         impl RtpsHistoryCacheOperations for MockHistoryCache {
-//             type CacheChangeType = MockCacheChange;
-//             fn add_change(&mut self, _change: Self::CacheChangeType) {
-//                 self.0 = true;
-//             }
-
-//             fn remove_change<F>(&mut self, _f: F)
-//             where
-//                 F: FnMut(&Self::CacheChangeType) -> bool,
-//             {
-//                 todo!()
-//             }
-
-//             fn get_seq_num_min(&self) -> Option<SequenceNumber> {
-//                 todo!()
-//             }
-
-//             fn get_seq_num_max(&self) -> Option<SequenceNumber> {
-//                 todo!()
-//             }
-//         }
-//         let mut history_cache = MockHistoryCache(false);
-//         let mut stateless_reader_behavior = BestEffortStatelessReaderBehavior {
-//             reader_guid: Guid::new(
-//                 GuidPrefix([1; 12]),
-//                 ENTITYID_SPDP_BUILTIN_PARTICIPANT_READER,
-//             ),
-//             reader_cache: &mut history_cache,
-//         };
-//         // let data_submessage = DataSubmessage {
-//         //     endianness_flag: true,
-//         //     inline_qos_flag: true,
-//         //     data_flag: true,
-//         //     key_flag: false,
-//         //     non_standard_payload_flag: false,
-//         //     reader_id: EntityIdSubmessageElement {
-//         //         value: ENTITYID_SPDP_BUILTIN_PARTICIPANT_READER,
-//         //     },
-//         //     writer_id: EntityIdSubmessageElement {
-//         //         value: ENTITYID_SPDP_BUILTIN_PARTICIPANT_WRITER,
-//         //     },
-//         //     writer_sn: SequenceNumberSubmessageElement { value: 1 },
-//         //     inline_qos: ParameterListSubmessageElement { parameter: () },
-//         //     serialized_payload: SerializedDataSubmessageElement { value: () },
-//         // };
-//         stateless_reader_behavior.receive_data(
-//             GuidPrefix([2; 12]),
-//             &MockDataSubmessage {
-//                 data_flag: true,
-//                 key_flag: false,
-//                 reader_id: MockEntityId {
-//                     value: ENTITYID_UNKNOWN,
-//                 },
-//                 writer_id: MockEntityId {
-//                     value: ENTITYID_UNKNOWN,
-//                 },
-//                 writer_sn: MockSequenceNumber { value: 1 },
-//                 inline_qos: MockParameterList,
-//                 serialized_payload: MockSerializedData,
-//             },
-//         );
-
-//         assert_eq!(history_cache.0, true);
-//     }
-
-//     #[test]
-//     fn best_effort_stateless_reader_receive_data_reader_id_other_than_receiver() {
-//         struct MockHistoryCache(bool);
-
-//         impl RtpsHistoryCacheOperations for MockHistoryCache {
-//             type CacheChangeType = MockCacheChange;
-//             fn add_change(&mut self, _change: Self::CacheChangeType) {
-//                 self.0 = true;
-//             }
-
-//             fn remove_change<F>(&mut self, _f: F)
-//             where
-//                 F: FnMut(&Self::CacheChangeType) -> bool,
-//             {
-//                 todo!()
-//             }
-
-//             fn get_seq_num_min(&self) -> Option<SequenceNumber> {
-//                 todo!()
-//             }
-
-//             fn get_seq_num_max(&self) -> Option<SequenceNumber> {
-//                 todo!()
-//             }
-//         }
-//         let mut history_cache = MockHistoryCache(false);
-//         let mut stateless_reader_behavior = BestEffortStatelessReaderBehavior {
-//             reader_guid: Guid::new(
-//                 GuidPrefix([1; 12]),
-//                 ENTITYID_SPDP_BUILTIN_PARTICIPANT_READER,
-//             ),
-//             reader_cache: &mut history_cache,
-//         };
-//         // let data_submessage = DataSubmessage {
-//         //     endianness_flag: true,
-//         //     inline_qos_flag: true,
-//         //     data_flag: true,
-//         //     key_flag: false,
-//         //     non_standard_payload_flag: false,
-//         //     reader_id: EntityIdSubmessageElement {
-//         //         value: ENTITYID_SEDP_BUILTIN_TOPICS_DETECTOR,
-//         //     },
-//         //     writer_id: EntityIdSubmessageElement {
-//         //         value: ENTITYID_SPDP_BUILTIN_PARTICIPANT_WRITER,
-//         //     },
-//         //     writer_sn: SequenceNumberSubmessageElement { value: 1 },
-//         //     inline_qos: ParameterListSubmessageElement { parameter: () },
-//         //     serialized_payload: SerializedDataSubmessageElement { value: () },
-//         // };
-//         stateless_reader_behavior.receive_data(
-//             GuidPrefix([2; 12]),
-//             &MockDataSubmessage {
-//                 data_flag: true,
-//                 key_flag: false,
-//                 reader_id: MockEntityId {
-//                     value: ENTITYID_SEDP_BUILTIN_TOPICS_DETECTOR,
-//                 },
-//                 writer_id: MockEntityId {
-//                     value: ENTITYID_SPDP_BUILTIN_PARTICIPANT_WRITER,
-//                 },
-//                 writer_sn: MockSequenceNumber { value: 1 },
-//                 inline_qos: MockParameterList,
-//                 serialized_payload: MockSerializedData,
-//             },
-//         );
-
-//         assert_eq!(history_cache.0, false);
-//     }
-// }
-
->>>>>>> 8b5e477a
+use crate::{
+    messages::{submessage_elements::Parameter, submessages::DataSubmessage},
+    structure::{
+        cache_change::RtpsCacheChangeConstructor,
+        history_cache::RtpsHistoryCacheOperations,
+        types::{ChangeKind, Guid, GuidPrefix},
+    },
+};
+
+pub struct BestEffortStatelessReaderBehavior<'a, H> {
+    pub reader_guid: Guid,
+    pub reader_cache: &'a mut H,
+}
+
+impl<'a, H> BestEffortStatelessReaderBehavior<'a, H> {
+    pub fn receive_data<P>(&mut self, source_guid_prefix: GuidPrefix, data: &DataSubmessage<'_, P>)
+    where
+        H: RtpsHistoryCacheOperations,
+        for<'b> H::CacheChangeType: RtpsCacheChangeConstructor<
+            'b,
+            DataType = &'b [u8],
+            ParameterListType = &'b [Parameter<'b>],
+        >,
+        P: AsRef<[Parameter<'a>]>,
+    {
+        let kind = match (data.data_flag, data.key_flag) {
+            (true, false) => ChangeKind::Alive,
+            (false, true) => ChangeKind::NotAliveDisposed,
+            _ => todo!(),
+        };
+        let writer_guid = Guid::new(source_guid_prefix, data.writer_id.value);
+        let instance_handle = 0;
+        let sequence_number = data.writer_sn.value;
+        let data_value = data.serialized_payload.value;
+        let inline_qos = data.inline_qos.parameter.as_ref();
+        let a_change = H::CacheChangeType::new(
+            kind,
+            writer_guid,
+            instance_handle,
+            sequence_number,
+            data_value,
+            inline_qos,
+        );
+        self.reader_cache.add_change(a_change);
+    }
+}
+
+// #[cfg(test)]
+// mod tests {
+//     use crate::{
+//         discovery::{
+//             sedp::builtin_endpoints::ENTITYID_SEDP_BUILTIN_TOPICS_DETECTOR,
+//             spdp::builtin_endpoints::{
+//                 ENTITYID_SPDP_BUILTIN_PARTICIPANT_READER, ENTITYID_SPDP_BUILTIN_PARTICIPANT_WRITER,
+//             },
+//         },
+//         messages::{
+//             submessage_elements::{Parameter, ParameterListSubmessageElement},
+//             types::SubmessageFlag,
+//         },
+//         structure::types::{EntityId, SequenceNumber},
+//     };
+
+//     use super::*;
+
+//     struct MockEntityId {
+//         value: EntityId,
+//     }
+
+//     impl EntityIdSubmessageElementAttributes for MockEntityId {
+//         fn value(&self) -> EntityId {
+//             self.value
+//         }
+//     }
+
+//     struct MockSequenceNumber {
+//         value: SequenceNumber,
+//     }
+
+//     impl SequenceNumberSubmessageElementAttributes for MockSequenceNumber {
+//         fn value(&self) -> SequenceNumber {
+//             self.value
+//         }
+//     }
+
+//     struct MockParameterList;
+
+//     impl ParameterListSubmessageElementAttributes for MockParameterList {
+//         fn parameter(&self) -> &[Parameter<'_>] {
+//             &[]
+//         }
+//     }
+
+//     struct MockSerializedData;
+
+//     impl SerializedDataSubmessageElementAttributes for MockSerializedData {
+//         fn value(&self) -> &[u8] {
+//             &[]
+//         }
+//     }
+
+//     struct MockDataSubmessage {
+//         data_flag: SubmessageFlag,
+//         key_flag: SubmessageFlag,
+//         reader_id: MockEntityId,
+//         writer_id: MockEntityId,
+//         writer_sn: MockSequenceNumber,
+//         serialized_payload: MockSerializedData,
+//         inline_qos: MockParameterList,
+//     }
+
+//     impl DataSubmessageAttributes<()> for MockDataSubmessage {
+//         type EntityIdSubmessageElementType = MockEntityId;
+//         type SequenceNumberSubmessageElementType = MockSequenceNumber;
+//         type ParameterListSubmessageElementType = MockParameterList;
+//         type SerializedDataSubmessageElementType = MockSerializedData;
+
+//         fn endianness_flag(&self) -> SubmessageFlag {
+//             todo!()
+//         }
+
+//         fn inline_qos_flag(&self) -> SubmessageFlag {
+//             todo!()
+//         }
+
+//         fn data_flag(&self) -> SubmessageFlag {
+//             self.data_flag
+//         }
+
+//         fn key_flag(&self) -> SubmessageFlag {
+//             self.key_flag
+//         }
+
+//         fn non_standard_payload_flag(&self) -> SubmessageFlag {
+//             todo!()
+//         }
+
+//         fn reader_id(&self) -> &Self::EntityIdSubmessageElementType {
+//             &self.reader_id
+//         }
+
+//         fn writer_id(&self) -> &Self::EntityIdSubmessageElementType {
+//             &self.writer_id
+//         }
+
+//         fn writer_sn(&self) -> &Self::SequenceNumberSubmessageElementType {
+//             &self.writer_sn
+//         }
+
+//         // fn inline_qos(&self) -> &Self::ParameterListSubmessageElementType {
+//         //     &self.inline_qos
+//         // }
+
+//         fn inline_qos(
+//             &self,
+//         ) -> &crate::messages::submessage_elements::ParameterListSubmessageElement<()> {
+//             todo!()
+//         }
+
+//         fn serialized_payload(&self) -> &Self::SerializedDataSubmessageElementType {
+//             &self.serialized_payload
+//         }
+//     }
+
+//     struct MockCacheChange;
+
+//     impl<'a> RtpsCacheChangeConstructor<'a> for MockCacheChange {
+//         type DataType = &'a [u8];
+//         type ParameterListType = &'a [Parameter<'a>];
+
+//         fn new(
+//             _kind: ChangeKind,
+//             _writer_guid: Guid,
+//             _instance_handle: crate::structure::types::InstanceHandle,
+//             _sequence_number: SequenceNumber,
+//             _data_value: Self::DataType,
+//             _inline_qos: Self::ParameterListType,
+//         ) -> Self {
+//             Self
+//         }
+//     }
+
+//     #[test]
+//     fn best_effort_stateless_reader_receive_data_reader_id_unknown() {
+//         struct MockHistoryCache(bool);
+
+//         impl RtpsHistoryCacheOperations for MockHistoryCache {
+//             type CacheChangeType = MockCacheChange;
+//             fn add_change(&mut self, _change: Self::CacheChangeType) {
+//                 self.0 = true;
+//             }
+
+//             fn remove_change<F>(&mut self, _f: F)
+//             where
+//                 F: FnMut(&Self::CacheChangeType) -> bool,
+//             {
+//                 todo!()
+//             }
+
+//             fn get_seq_num_min(&self) -> Option<SequenceNumber> {
+//                 todo!()
+//             }
+
+//             fn get_seq_num_max(&self) -> Option<SequenceNumber> {
+//                 todo!()
+//             }
+//         }
+//         let mut history_cache = MockHistoryCache(false);
+//         let mut stateless_reader_behavior = BestEffortStatelessReaderBehavior {
+//             reader_guid: Guid::new(
+//                 GuidPrefix([1; 12]),
+//                 ENTITYID_SPDP_BUILTIN_PARTICIPANT_READER,
+//             ),
+//             reader_cache: &mut history_cache,
+//         };
+//         // let data_submessage = DataSubmessage {
+//         //     endianness_flag: true,
+//         //     inline_qos_flag: true,
+//         //     data_flag: true,
+//         //     key_flag: false,
+//         //     non_standard_payload_flag: false,
+//         //     reader_id: EntityIdSubmessageElement {
+//         //         value: ENTITYID_UNKNOWN,
+//         //     },
+//         //     writer_id: EntityIdSubmessageElement {
+//         //         value: ENTITYID_SPDP_BUILTIN_PARTICIPANT_WRITER,
+//         //     },
+//         //     writer_sn: SequenceNumberSubmessageElement { value: 1 },
+//         //     inline_qos: ParameterListSubmessageElement { parameter: () },
+//         //     serialized_payload: SerializedDataSubmessageElement { value: () },
+//         // };
+//         stateless_reader_behavior.receive_data(
+//             GuidPrefix([2; 12]),
+//             &MockDataSubmessage {
+//                 data_flag: true,
+//                 key_flag: false,
+//                 reader_id: MockEntityId {
+//                     value: ENTITYID_UNKNOWN,
+//                 },
+//                 writer_id: MockEntityId {
+//                     value: ENTITYID_UNKNOWN,
+//                 },
+//                 writer_sn: MockSequenceNumber { value: 1 },
+//                 inline_qos: ParameterListSubmessageElement { parameter: [] },
+//                 serialized_payload: MockSerializedData,
+//             },
+//         );
+
+//         assert_eq!(history_cache.0, true);
+//     }
+
+//     #[test]
+//     fn best_effort_stateless_reader_receive_data_reader_id_same_as_receiver() {
+//         struct MockHistoryCache(bool);
+
+//         impl RtpsHistoryCacheOperations for MockHistoryCache {
+//             type CacheChangeType = MockCacheChange;
+//             fn add_change(&mut self, _change: Self::CacheChangeType) {
+//                 self.0 = true;
+//             }
+
+//             fn remove_change<F>(&mut self, _f: F)
+//             where
+//                 F: FnMut(&Self::CacheChangeType) -> bool,
+//             {
+//                 todo!()
+//             }
+
+//             fn get_seq_num_min(&self) -> Option<SequenceNumber> {
+//                 todo!()
+//             }
+
+//             fn get_seq_num_max(&self) -> Option<SequenceNumber> {
+//                 todo!()
+//             }
+//         }
+//         let mut history_cache = MockHistoryCache(false);
+//         let mut stateless_reader_behavior = BestEffortStatelessReaderBehavior {
+//             reader_guid: Guid::new(
+//                 GuidPrefix([1; 12]),
+//                 ENTITYID_SPDP_BUILTIN_PARTICIPANT_READER,
+//             ),
+//             reader_cache: &mut history_cache,
+//         };
+//         // let data_submessage = DataSubmessage {
+//         //     endianness_flag: true,
+//         //     inline_qos_flag: true,
+//         //     data_flag: true,
+//         //     key_flag: false,
+//         //     non_standard_payload_flag: false,
+//         //     reader_id: EntityIdSubmessageElement {
+//         //         value: ENTITYID_SPDP_BUILTIN_PARTICIPANT_READER,
+//         //     },
+//         //     writer_id: EntityIdSubmessageElement {
+//         //         value: ENTITYID_SPDP_BUILTIN_PARTICIPANT_WRITER,
+//         //     },
+//         //     writer_sn: SequenceNumberSubmessageElement { value: 1 },
+//         //     inline_qos: ParameterListSubmessageElement { parameter: () },
+//         //     serialized_payload: SerializedDataSubmessageElement { value: () },
+//         // };
+//         stateless_reader_behavior.receive_data(
+//             GuidPrefix([2; 12]),
+//             &MockDataSubmessage {
+//                 data_flag: true,
+//                 key_flag: false,
+//                 reader_id: MockEntityId {
+//                     value: ENTITYID_UNKNOWN,
+//                 },
+//                 writer_id: MockEntityId {
+//                     value: ENTITYID_UNKNOWN,
+//                 },
+//                 writer_sn: MockSequenceNumber { value: 1 },
+//                 inline_qos: MockParameterList,
+//                 serialized_payload: MockSerializedData,
+//             },
+//         );
+
+//         assert_eq!(history_cache.0, true);
+//     }
+
+//     #[test]
+//     fn best_effort_stateless_reader_receive_data_reader_id_other_than_receiver() {
+//         struct MockHistoryCache(bool);
+
+//         impl RtpsHistoryCacheOperations for MockHistoryCache {
+//             type CacheChangeType = MockCacheChange;
+//             fn add_change(&mut self, _change: Self::CacheChangeType) {
+//                 self.0 = true;
+//             }
+
+//             fn remove_change<F>(&mut self, _f: F)
+//             where
+//                 F: FnMut(&Self::CacheChangeType) -> bool,
+//             {
+//                 todo!()
+//             }
+
+//             fn get_seq_num_min(&self) -> Option<SequenceNumber> {
+//                 todo!()
+//             }
+
+//             fn get_seq_num_max(&self) -> Option<SequenceNumber> {
+//                 todo!()
+//             }
+//         }
+//         let mut history_cache = MockHistoryCache(false);
+//         let mut stateless_reader_behavior = BestEffortStatelessReaderBehavior {
+//             reader_guid: Guid::new(
+//                 GuidPrefix([1; 12]),
+//                 ENTITYID_SPDP_BUILTIN_PARTICIPANT_READER,
+//             ),
+//             reader_cache: &mut history_cache,
+//         };
+//         // let data_submessage = DataSubmessage {
+//         //     endianness_flag: true,
+//         //     inline_qos_flag: true,
+//         //     data_flag: true,
+//         //     key_flag: false,
+//         //     non_standard_payload_flag: false,
+//         //     reader_id: EntityIdSubmessageElement {
+//         //         value: ENTITYID_SEDP_BUILTIN_TOPICS_DETECTOR,
+//         //     },
+//         //     writer_id: EntityIdSubmessageElement {
+//         //         value: ENTITYID_SPDP_BUILTIN_PARTICIPANT_WRITER,
+//         //     },
+//         //     writer_sn: SequenceNumberSubmessageElement { value: 1 },
+//         //     inline_qos: ParameterListSubmessageElement { parameter: () },
+//         //     serialized_payload: SerializedDataSubmessageElement { value: () },
+//         // };
+//         stateless_reader_behavior.receive_data(
+//             GuidPrefix([2; 12]),
+//             &MockDataSubmessage {
+//                 data_flag: true,
+//                 key_flag: false,
+//                 reader_id: MockEntityId {
+//                     value: ENTITYID_SEDP_BUILTIN_TOPICS_DETECTOR,
+//                 },
+//                 writer_id: MockEntityId {
+//                     value: ENTITYID_SPDP_BUILTIN_PARTICIPANT_WRITER,
+//                 },
+//                 writer_sn: MockSequenceNumber { value: 1 },
+//                 inline_qos: MockParameterList,
+//                 serialized_payload: MockSerializedData,
+//             },
+//         );
+
+//         assert_eq!(history_cache.0, false);
+//     }
+// }