<<<<<<< HEAD
use crate::{
    builtin_topics::{ParticipantBuiltinTopicData, TopicBuiltinTopicData},
    dcps_psm::{DomainId, Duration, InstanceHandle, StatusMask, Time},
    infrastructure::qos::{PublisherQos, SubscriberQos, TopicQos},
    publication::publisher_listener::PublisherListener,
    return_type::DDSResult,
    subscription::subscriber_listener::SubscriberListener,
    topic::{topic_description::TopicDescription, topic_listener::TopicListener},
};

pub trait SubscriberGAT<'s> {
    type SubscriberType;

    fn create_subscriber_gat(
        &'s self,
        qos: Option<SubscriberQos>,
        a_listener: Option<&'static dyn SubscriberListener>,
        mask: StatusMask,
    ) -> Option<Self::SubscriberType>;

    fn delete_subscriber_gat(&self, a_subscriber: &Self::SubscriberType) -> DDSResult<()>;

    fn get_builtin_subscriber_gat(&'s self) -> Self::SubscriberType;
}
pub trait TopicGAT<'t, T: 'static> {
    type TopicType;

    fn create_topic_gat(
        &'t self,
        topic_name: &str,
        qos: Option<TopicQos>,
        a_listener: Option<&'static dyn TopicListener<DataPIM = T>>,
        mask: StatusMask,
    ) -> Option<Self::TopicType>;

    fn delete_topic_gat(&self, a_topic: &Self::TopicType) -> DDSResult<()>;

    fn find_topic_gat(&'t self, topic_name: &'t str, timeout: Duration) -> Option<Self::TopicType>;
}

pub trait PublisherGAT<'p> {
    type PublisherType;

    fn create_publisher_gat(
        &'p self,
        qos: Option<PublisherQos>,
        a_listener: Option<&'static dyn PublisherListener>,
        mask: StatusMask,
    ) -> Option<Self::PublisherType>;

    fn delete_publisher_gat(&self, a_publisher: &Self::PublisherType) -> DDSResult<()>;
}

pub trait DomainParticipant {
    /// This operation creates a Publisher with the desired QoS policies and attaches to it the specified PublisherListener.
    /// If the specified QoS policies are not consistent, the operation will fail and no Publisher will be created.
    /// The special value PUBLISHER_QOS_DEFAULT can be used to indicate that the Publisher should be created with the default
    /// Publisher QoS set in the factory. The use of this value is equivalent to the application obtaining the default Publisher QoS by
    /// means of the operation get_default_publisher_qos (2.2.2.2.1.21) and using the resulting QoS to create the Publisher.
    /// The created Publisher belongs to the DomainParticipant that is its factory
    /// In case of failure, the operation will return a ‘nil’ value (as specified by the platform).
    fn create_publisher<'p>(
        &'p self,
        qos: Option<PublisherQos>,
        a_listener: Option<&'static dyn PublisherListener>,
        mask: StatusMask,
    ) -> Option<Self::PublisherType>
    where
        Self: PublisherGAT<'p> + Sized,
    {
        <Self as PublisherGAT<'p>>::create_publisher_gat(self, qos, a_listener, mask)
    }

    /// This operation deletes an existing Publisher.
    /// A Publisher cannot be deleted if it has any attached DataWriter objects. If delete_publisher is called on a Publisher with
    /// existing DataWriter object, it will return PRECONDITION_NOT_MET.
    /// The delete_publisher operation must be called on the same DomainParticipant object used to create the Publisher. If
    /// delete_publisher is called on a different DomainParticipant, the operation will have no effect and it will return
    /// PRECONDITION_NOT_MET.
    /// Possible error codes returned in addition to the standard ones: PRECONDITION_NOT_MET.
    fn delete_publisher<'p>(&self, a_publisher: &Self::PublisherType) -> DDSResult<()>
    where
        Self: PublisherGAT<'p> + Sized,
    {
        <Self as PublisherGAT<'p>>::delete_publisher_gat(self, a_publisher)
    }

    /// This operation creates a Subscriber with the desired QoS policies and attaches to it the specified SubscriberListener.
    /// If the specified QoS policies are not consistent, the operation will fail and no Subscriber will be created.
    /// The special value SUBSCRIBER_QOS_DEFAULT can be used to indicate that the Subscriber should be created with the
    /// default Subscriber QoS set in the factory. The use of this value is equivalent to the application obtaining the default
    /// Subscriber QoS by means of the operation get_default_subscriber_qos (2.2.2.2.1.21) and using the resulting QoS to create the
    /// Subscriber.
    /// The created Subscriber belongs to the DomainParticipant that is its factory.
    /// In case of failure, the operation will return a ‘nil’ value (as specified by the platform).
    fn create_subscriber<'s>(
        &'s self,
        qos: Option<SubscriberQos>,
        a_listener: Option<&'static dyn SubscriberListener>,
        mask: StatusMask,
    ) -> Option<Self::SubscriberType>
    where
        Self: SubscriberGAT<'s> + Sized,
    {
        <Self as SubscriberGAT<'s>>::create_subscriber_gat(self, qos, a_listener, mask)
    }

    /// This operation deletes an existing Subscriber.
    /// A Subscriber cannot be deleted if it has any attached DataReader objects. If the delete_subscriber operation is called on a
    /// Subscriber with existing DataReader objects, it will return PRECONDITION_NOT_MET.
    /// The delete_subscriber operation must be called on the same DomainParticipant object used to create the Subscriber. If
    /// delete_subscriber is called on a different DomainParticipant, the operation will have no effect and it will return
    /// PRECONDITION_NOT_MET.
    /// Possible error codes returned in addition to the standard ones: PRECONDITION_NOT_MET.
    fn delete_subscriber<'s>(&self, a_subscriber: &Self::SubscriberType) -> DDSResult<()>
    where
        Self: SubscriberGAT<'s> + Sized,
    {
        <Self as SubscriberGAT<'s>>::delete_subscriber_gat(self, a_subscriber)
    }

    /// This operation creates a Topic with the desired QoS policies and attaches to it the specified TopicListener.
    /// If the specified QoS policies are not consistent, the operation will fail and no Topic will be created.
    /// The special value TOPIC_QOS_DEFAULT can be used to indicate that the Topic should be created with the default Topic QoS
    /// set in the factory. The use of this value is equivalent to the application obtaining the default Topic QoS by means of the
    /// operation get_default_topic_qos (2.2.2.2.1.21) and using the resulting QoS to create the Topic.
    /// The created Topic belongs to the DomainParticipant that is its factory.
    /// The Topic is bound to a type described by the type_name argument. Prior to creating a Topic the type must have been
    /// registered with the Service. This is done using the register_type operation on a derived class of the TypeSupport interface as
    /// described in 2.2.2.3.6, TypeSupport Interface.
    /// In case of failure, the operation will return a ‘nil’ value (as specified by the platform).
    fn create_topic<'t, T: 'static>(
        &'t self,
        topic_name: &str,
        qos: Option<TopicQos>,
        a_listener: Option<&'static dyn TopicListener<DataPIM = T>>,
        mask: StatusMask,
    ) -> Option<Self::TopicType>
    where
        Self: TopicGAT<'t, T> + Sized,
    {
        <Self as TopicGAT<'t, T>>::create_topic_gat(self, topic_name, qos, a_listener, mask)
    }

    /// This operation deletes a Topic.
    /// The deletion of a Topic is not allowed if there are any existing DataReader, DataWriter, ContentFilteredTopic, or MultiTopic
    /// objects that are using the Topic. If the delete_topic operation is called on a Topic with any of these existing objects attached to
    /// it, it will return PRECONDITION_NOT_MET.
    /// The delete_topic operation must be called on the same DomainParticipant object used to create the Topic. If delete_topic is
    /// called on a different DomainParticipant, the operation will have no effect and it will return PRECONDITION_NOT_MET.
    /// Possible error codes returned in addition to the standard ones: PRECONDITION_NOT_MET.
    fn delete_topic<'t, T: 'static>(&self, a_topic: &Self::TopicType) -> DDSResult<()>
    where
        Self: TopicGAT<'t, T> + Sized,
    {
        <Self as TopicGAT<'t, T>>::delete_topic_gat(self, a_topic)
    }

    /// The operation find_topic gives access to an existing (or ready to exist) enabled Topic, based on its name. The operation takes
    /// as arguments the name of the Topic and a timeout.
    /// If a Topic of the same name already exists, it gives access to it, otherwise it waits (blocks the caller) until another mechanism
    /// creates it (or the specified timeout occurs). This other mechanism can be another thread, a configuration tool, or some other
    /// middleware service. Note that the Topic is a local object that acts as a ‘proxy’ to designate the global concept of topic.
    /// Middleware implementations could choose to propagate topics and make remotely created topics locally available.
    /// A Topic obtained by means of find_topic, must also be deleted by means of delete_topic so that the local resources can be
    /// released. If a Topic is obtained multiple times by means of find_topic or create_topic, it must also be deleted that same number
    /// of times using delete_topic.
    /// Regardless of whether the middleware chooses to propagate topics, the delete_topic operation deletes only the local proxy.
    /// If the operation times-out, a ‘nil’ value (as specified by the platform) is returned.
    fn find_topic<'t, T: 'static>(
        &'t self,
        topic_name: &'t str,
        timeout: Duration,
    ) -> Option<Self::TopicType>
    where
        Self: TopicGAT<'t, T> + Sized,
    {
        <Self as TopicGAT<'t, T>>::find_topic_gat(self, topic_name, timeout)
    }

    /// The operation lookup_topicdescription gives access to an existing locally-created TopicDescription, based on its name. The
    /// operation takes as argument the name of the TopicDescription.
    /// If a TopicDescription of the same name already exists, it gives access to it, otherwise it returns a ‘nil’ value. The operation
    /// never blocks.
    /// The operation lookup_topicdescription may be used to locate any locally-created Topic, ContentFilteredTopic, and
    /// MultiTopic object.
    /// Unlike find_topic, the operation lookup_topicdescription searches only among the locally created topics. Therefore, it should
    /// never create a new TopicDescription. The TopicDescription returned by lookup_topicdescription does not require any extra
    /// deletion. It is still possible to delete the TopicDescription returned by lookup_topicdescription, provided it has no readers or
    /// writers, but then it is really deleted and subsequent lookups will fail.
    /// If the operation fails to locate a TopicDescription, a ‘nil’ value (as specified by the platform) is returned.
    fn lookup_topicdescription<'t, T>(
        &'t self,
        _name: &'t str,
    ) -> Option<&'t dyn TopicDescription<T>>
    where
        Self: Sized;

    /// This operation allows access to the built-in Subscriber. Each DomainParticipant contains several built-in Topic objects as
    /// well as corresponding DataReader objects to access them. All these DataReader objects belong to a single built-in Subscriber.
    /// The built-in Topics are used to communicate information about other DomainParticipant, Topic, DataReader, and DataWriter
    /// objects. These built-in objects are described in 2.2.5, Built-in Topics.
    fn get_builtin_subscriber<'s>(&'s self) -> Self::SubscriberType
    where
        Self: SubscriberGAT<'s> + Sized,
    {
        <Self as SubscriberGAT<'s>>::get_builtin_subscriber_gat(self)
    }

    /// This operation allows an application to instruct the Service to locally ignore a remote domain participant. From that point
    /// onwards the Service will locally behave as if the remote participant did not exist. This means it will ignore any Topic,
    /// publication, or subscription that originates on that domain participant.
    /// This operation can be used, in conjunction with the discovery of remote participants offered by means of the
    /// “DCPSParticipant” built-in Topic, to provide, for example, access control. Application data can be associated with a
    /// DomainParticipant by means of the USER_DATA QoS policy. This application data is propagated as a field in the built-in
    /// topic and can be used by an application to implement its own access control policy. See 2.2.5, Built-in Topics for more details
    /// on the built-in topics.
    /// The domain participant to ignore is identified by the handle argument. This handle is the one that appears in the SampleInfo
    /// retrieved when reading the data-samples available for the built-in DataReader to the “DCPSParticipant” topic. The built-in
    /// DataReader is read with the same read/take operations used for any DataReader. These data-accessing operations are
    /// described in 2.2.2.5, Subscription Module.
    /// The ignore_participant operation is not required to be reversible. The Service offers no means to reverse it.
    /// Possible error codes returned in addition to the standard ones: OUT_OF_RESOURCES.
    fn ignore_participant(&self, handle: InstanceHandle) -> DDSResult<()>;

    /// This operation allows an application to instruct the Service to locally ignore a Topic. This means it will locally ignore any
    /// publication or subscription to the Topic.
    /// This operation can be used to save local resources when the application knows that it will never publish or subscribe to data
    /// under certain topics.
    /// The Topic to ignore is identified by the handle argument. This handle is the one that appears in the SampleInfo retrieved when
    /// reading the data-samples from the built-in DataReader to the “DCPSTopic” topic.
    /// The ignore_topic operation is not required to be reversible. The Service offers no means to reverse it.
    /// Possible error codes returned in addition to the standard ones: OUT_OF_RESOURCES.
    fn ignore_topic(&self, handle: InstanceHandle) -> DDSResult<()>;

    /// This operation allows an application to instruct the Service to locally ignore a remote publication; a publication is defined by
    /// the association of a topic name, and user data and partition set on the Publisher (see the “DCPSPublication” built-in Topic in
    /// 2.2.5). After this call, any data written related to that publication will be ignored.
    /// The DataWriter to ignore is identified by the handle argument. This handle is the one that appears in the SampleInfo retrieved
    /// when reading the data-samples from the built-in DataReader to the “DCPSPublication” topic.
    /// The ignore_publication operation is not required to be reversible. The Service offers no means to reverse it.
    /// Possible error codes returned in addition to the standard ones: OUT_OF_RESOURCES.
    fn ignore_publication(&self, handle: InstanceHandle) -> DDSResult<()>;

    /// This operation allows an application to instruct the Service to locally ignore a remote subscription; a subscription is defined by
    /// the association of a topic name, and user data and partition set on the Subscriber (see the “DCPSSubscription” built-in Topic
    /// in 2.2.5). After this call, any data received related to that subscription will be ignored.
    /// The DataReader to ignore is identified by the handle argument. This handle is the one that appears in the SampleInfo
    /// retrieved when reading the data-samples from the built-in DataReader to the “DCPSSubscription” topic.
    /// The ignore_subscription operation is not required to be reversible. The Service offers no means to reverse it.
    /// Possible error codes returned in addition to the standard ones: OUT_OF_RESOURCES.
    fn ignore_subscription(&self, handle: InstanceHandle) -> DDSResult<()>;

    /// This operation retrieves the domain_id used to create the DomainParticipant. The domain_id identifies the DDS domain to
    /// which the DomainParticipant belongs. As described in the introduction to 2.2.2.2.1 each DDS domain represents a separate
    /// data “communication plane” isolated from other domains
    fn get_domain_id(&self) -> DomainId;

    /// This operation deletes all the entities that were created by means of the “create” operations on the DomainParticipant. That is,
    /// it deletes all contained Publisher, Subscriber, Topic, ContentFilteredTopic, and MultiTopic.
    /// Prior to deleting each contained entity, this operation will recursively call the corresponding delete_contained_entities
    /// operation on each contained entity (if applicable). This pattern is applied recursively. In this manner the operation
    /// delete_contained_entities on the DomainParticipant will end up deleting all the entities recursively contained in the
    /// DomainParticipant, that is also the DataWriter, DataReader, as well as the QueryCondition and ReadCondition objects
    /// belonging to the contained DataReaders.
    /// The operation will return PRECONDITION_NOT_MET if the any of the contained entities is in a state where it cannot be
    /// deleted.
    /// Once delete_contained_entities returns successfully, the application may delete the DomainParticipant knowing that it has no
    /// contained entities.
    fn delete_contained_entities(&self) -> DDSResult<()>;

    /// This operation manually asserts the liveliness of the DomainParticipant. This is used in combination with the LIVELINESS
    /// QoS policy (cf. 2.2.3, Supported QoS) to indicate to the Service that the entity remains active.
    /// This operation needs to only be used if the DomainParticipant contains DataWriter entities with the LIVELINESS set to
    /// MANUAL_BY_PARTICIPANT and it only affects the liveliness of those DataWriter entities. Otherwise, it has no effect.
    /// NOTE: Writing data via the write operation on a DataWriter asserts liveliness on the DataWriter itself and its
    /// DomainParticipant. Consequently the use of assert_liveliness is only needed if the application is not writing data regularly.
    /// Complete details are provided in 2.2.3.11, LIVELINESS
    fn assert_liveliness(&self) -> DDSResult<()>;

    /// This operation sets a default value of the Publisher QoS policies which will be used for newly created Publisher entities in the
    /// case where the QoS policies are defaulted in the create_publisher operation.
    /// This operation will check that the resulting policies are self consistent; if they are not, the operation will have no effect and
    /// return INCONSISTENT_POLICY.
    /// The special value PUBLISHER_QOS_DEFAULT may be passed to this operation to indicate that the default QoS should be
    /// reset back to the initial values the factory would use, that is the values that would be used if the set_default_publisher_qos
    /// operation had never been called.
    fn set_default_publisher_qos(&mut self, qos: Option<PublisherQos>) -> DDSResult<()>;

    /// This operation retrieves the default value of the Publisher QoS, that is, the QoS policies which will be used for newly created
    /// Publisher entities in the case where the QoS policies are defaulted in the create_publisher operation.
    /// The values retrieved get_default_publisher_qos will match the set of values specified on the last successful call to
    /// set_default_publisher_qos, or else, if the call was never made, the default values listed in the QoS table in 2.2.3, Supported
    /// QoS.
    fn get_default_publisher_qos(&self) -> PublisherQos;

    /// This operation sets a default value of the Subscriber QoS policies that will be used for newly created Subscriber entities in the
    /// case where the QoS policies are defaulted in the create_subscriber operation.
    /// This operation will check that the resulting policies are self consistent; if they are not, the operation will have no effect and
    /// return INCONSISTENT_POLICY.
    /// The special value SUBSCRIBER_QOS_DEFAULT may be passed to this operation to indicate that the default QoS should be
    /// reset back to the initial values the factory would use, that is the values that would be used if the set_default_subscriber_qos
    /// operation had never been called.
    fn set_default_subscriber_qos(&mut self, qos: Option<SubscriberQos>) -> DDSResult<()>;

    /// This operation retrieves the default value of the Subscriber QoS, that is, the QoS policies which will be used for newly created
    /// Subscriber entities in the case where the QoS policies are defaulted in the create_subscriber operation.
    /// The values retrieved get_default_subscriber_qos will match the set of values specified on the last successful call to
    /// set_default_subscriber_qos, or else, if the call was never made, the default values listed in the QoS table in 2.2.3, Supported
    /// QoS.
    fn get_default_subscriber_qos(&self) -> SubscriberQos;

    /// This operation sets a default value of the Topic QoS policies which will be used for newly created Topic entities in the case
    /// where the QoS policies are defaulted in the create_topic operation.
    /// This operation will check that the resulting policies are self consistent; if they are not, the operation will have no effect and
    /// return INCONSISTENT_POLICY.
    /// The special value TOPIC_QOS_DEFAULT may be passed to this operation to indicate that the default QoS should be reset
    /// back to the initial values the factory would use, that is the values that would be used if the set_default_topic_qos operation
    /// had never been called.
    fn set_default_topic_qos(&mut self, qos: Option<TopicQos>) -> DDSResult<()>;

    /// This operation retrieves the default value of the Topic QoS, that is, the QoS policies that will be used for newly created Topic
    /// entities in the case where the QoS policies are defaulted in the create_topic operation.
    /// The values retrieved get_default_topic_qos will match the set of values specified on the last successful call to
    /// set_default_topic_qos, or else, if the call was never made, the default values listed in the QoS table in 2.2.3, Supported QoS.
    fn get_default_topic_qos(&self) -> TopicQos;

    /// This operation retrieves the list of DomainParticipants that have been discovered in the domain and that the application has not
    /// indicated should be “ignored” by means of the DomainParticipant ignore_participant operation.
    /// The operation may fail if the infrastructure does not locally maintain the connectivity information. In this case the operation
    /// will return UNSUPPORTED.
    fn get_discovered_participants(
        &self,
        participant_handles: &mut [InstanceHandle],
    ) -> DDSResult<()>;

    /// This operation retrieves information on a DomainParticipant that has been discovered on the network. The participant must
    /// be in the same domain as the participant on which this operation is invoked and must not have been “ignored” by means of the
    /// DomainParticipant ignore_participant operation.
    /// The participant_handle must correspond to such a DomainParticipant. Otherwise, the operation will fail and return
    /// PRECONDITION_NOT_MET.
    /// Use the operation get_discovered_participants to find the DomainParticipants that are currently discovered.
    /// The operation may also fail if the infrastructure does not hold the information necessary to fill in the participant_data. In this
    /// case the operation will return UNSUPPORTED.
    fn get_discovered_participant_data(
        &self,
        participant_data: ParticipantBuiltinTopicData,
        participant_handle: InstanceHandle,
    ) -> DDSResult<()>;

    /// This operation retrieves the list of Topics that have been discovered in the domain and that the application has not indicated
    /// should be “ignored” by means of the DomainParticipant ignore_topic operation.
    fn get_discovered_topics(&self, topic_handles: &mut [InstanceHandle]) -> DDSResult<()>;

    /// This operation retrieves information on a Topic that has been discovered on the network. The topic must have been created by
    /// a participant in the same domain as the participant on which this operation is invoked and must not have been “ignored” by
    /// means of the DomainParticipant ignore_topic operation.
    /// The topic_handle must correspond to such a topic. Otherwise, the operation will fail and return
    /// PRECONDITION_NOT_MET.
    /// Use the operation get_discovered_topics to find the topics that are currently discovered.
    /// The operation may also fail if the infrastructure does not hold the information necessary to fill in the topic_data. In this case
    /// the operation will return UNSUPPORTED.
    /// The operation may fail if the infrastructure does not locally maintain the connectivity information. In this case the operation
    /// will return UNSUPPORTED.
    fn get_discovered_topic_data(
        &self,
        topic_data: TopicBuiltinTopicData,
        topic_handle: InstanceHandle,
    ) -> DDSResult<()>;

    /// This operation checks whether or not the given a_handle represents an Entity that was created from the DomainParticipant.
    /// The containment applies recursively. That is, it applies both to entities (TopicDescription, Publisher, or Subscriber) created
    /// directly using the DomainParticipant as well as entities created using a contained Publisher, or Subscriber as the factory, and
    /// so forth.
    /// The instance handle for an Entity may be obtained from built-in topic data, from various statuses, or from the Entity operation
    /// get_instance_handle.
    fn contains_entity(&self, a_handle: InstanceHandle) -> bool;

    /// This operation returns the current value of the time that the service uses to time-stamp data-writes and to set the reception timestamp
    /// for the data-updates it receives.
    fn get_current_time(&self) -> DDSResult<Time>;
}
=======
use crate::{
    builtin_topics::{ParticipantBuiltinTopicData, TopicBuiltinTopicData},
    dcps_psm::{DomainId, Duration, InstanceHandle, StatusMask, Time},
    infrastructure::qos::{PublisherQos, SubscriberQos, TopicQos},
    publication::publisher_listener::PublisherListener,
    return_type::DDSResult,
    subscription::subscriber_listener::SubscriberListener,
    topic::{topic_description::TopicDescription, topic_listener::TopicListener},
};

pub trait DomainParticipantSubscriberFactory<'s> {
    type SubscriberType;

    fn subscriber_factory_create_subscriber(
        &'s self,
        qos: Option<SubscriberQos>,
        a_listener: Option<&'static dyn SubscriberListener>,
        mask: StatusMask,
    ) -> Option<Self::SubscriberType>;

    fn subscriber_factory_delete_subscriber(
        &self,
        a_subscriber: &Self::SubscriberType,
    ) -> DDSResult<()>;

    fn subscriber_factory_get_builtin_subscriber(&'s self) -> Self::SubscriberType;
}
pub trait DomainParticipantTopicFactory<'t, T: 'static> {
    type TopicType;

    fn topic_factory_create_topic(
        &'t self,
        topic_name: &str,
        qos: Option<TopicQos>,
        a_listener: Option<&'static dyn TopicListener<DataType = T>>,
        mask: StatusMask,
    ) -> Option<Self::TopicType>;

    fn topic_factory_delete_topic(&self, a_topic: &Self::TopicType) -> DDSResult<()>;

    fn topic_factory_find_topic(
        &'t self,
        topic_name: &'t str,
        timeout: Duration,
    ) -> Option<Self::TopicType>;
}

pub trait DomainParticipantPublisherFactory<'p> {
    type PublisherType;

    fn publisher_factory_create_publisher(
        &'p self,
        qos: Option<PublisherQos>,
        a_listener: Option<&'static dyn PublisherListener>,
        mask: StatusMask,
    ) -> Option<Self::PublisherType>;

    fn publisher_factory_delete_publisher(
        &self,
        a_publisher: &Self::PublisherType,
    ) -> DDSResult<()>;
}

pub trait DomainParticipant {
    /// This operation creates a Publisher with the desired QoS policies and attaches to it the specified PublisherListener.
    /// If the specified QoS policies are not consistent, the operation will fail and no Publisher will be created.
    /// The special value PUBLISHER_QOS_DEFAULT can be used to indicate that the Publisher should be created with the default
    /// Publisher QoS set in the factory. The use of this value is equivalent to the application obtaining the default Publisher QoS by
    /// means of the operation get_default_publisher_qos (2.2.2.2.1.21) and using the resulting QoS to create the Publisher.
    /// The created Publisher belongs to the DomainParticipant that is its factory
    /// In case of failure, the operation will return a ‘nil’ value (as specified by the platform).
    fn create_publisher<'p>(
        &'p self,
        qos: Option<PublisherQos>,
        a_listener: Option<&'static dyn PublisherListener>,
        mask: StatusMask,
    ) -> Option<Self::PublisherType>
    where
        Self: DomainParticipantPublisherFactory<'p> + Sized,
    {
        self.publisher_factory_create_publisher(qos, a_listener, mask)
    }

    /// This operation deletes an existing Publisher.
    /// A Publisher cannot be deleted if it has any attached DataWriter objects. If delete_publisher is called on a Publisher with
    /// existing DataWriter object, it will return PRECONDITION_NOT_MET.
    /// The delete_publisher operation must be called on the same DomainParticipant object used to create the Publisher. If
    /// delete_publisher is called on a different DomainParticipant, the operation will have no effect and it will return
    /// PRECONDITION_NOT_MET.
    /// Possible error codes returned in addition to the standard ones: PRECONDITION_NOT_MET.
    fn delete_publisher<'p>(&self, a_publisher: &Self::PublisherType) -> DDSResult<()>
    where
        Self: DomainParticipantPublisherFactory<'p> + Sized,
    {
        self.publisher_factory_delete_publisher(a_publisher)
    }

    /// This operation creates a Subscriber with the desired QoS policies and attaches to it the specified SubscriberListener.
    /// If the specified QoS policies are not consistent, the operation will fail and no Subscriber will be created.
    /// The special value SUBSCRIBER_QOS_DEFAULT can be used to indicate that the Subscriber should be created with the
    /// default Subscriber QoS set in the factory. The use of this value is equivalent to the application obtaining the default
    /// Subscriber QoS by means of the operation get_default_subscriber_qos (2.2.2.2.1.21) and using the resulting QoS to create the
    /// Subscriber.
    /// The created Subscriber belongs to the DomainParticipant that is its factory.
    /// In case of failure, the operation will return a ‘nil’ value (as specified by the platform).
    fn create_subscriber<'s>(
        &'s self,
        qos: Option<SubscriberQos>,
        a_listener: Option<&'static dyn SubscriberListener>,
        mask: StatusMask,
    ) -> Option<Self::SubscriberType>
    where
        Self: DomainParticipantSubscriberFactory<'s> + Sized,
    {
        self.subscriber_factory_create_subscriber(qos, a_listener, mask)
    }

    /// This operation deletes an existing Subscriber.
    /// A Subscriber cannot be deleted if it has any attached DataReader objects. If the delete_subscriber operation is called on a
    /// Subscriber with existing DataReader objects, it will return PRECONDITION_NOT_MET.
    /// The delete_subscriber operation must be called on the same DomainParticipant object used to create the Subscriber. If
    /// delete_subscriber is called on a different DomainParticipant, the operation will have no effect and it will return
    /// PRECONDITION_NOT_MET.
    /// Possible error codes returned in addition to the standard ones: PRECONDITION_NOT_MET.
    fn delete_subscriber<'s>(&self, a_subscriber: &Self::SubscriberType) -> DDSResult<()>
    where
        Self: DomainParticipantSubscriberFactory<'s> + Sized,
    {
        self.subscriber_factory_delete_subscriber(a_subscriber)
    }

    /// This operation creates a Topic with the desired QoS policies and attaches to it the specified TopicListener.
    /// If the specified QoS policies are not consistent, the operation will fail and no Topic will be created.
    /// The special value TOPIC_QOS_DEFAULT can be used to indicate that the Topic should be created with the default Topic QoS
    /// set in the factory. The use of this value is equivalent to the application obtaining the default Topic QoS by means of the
    /// operation get_default_topic_qos (2.2.2.2.1.21) and using the resulting QoS to create the Topic.
    /// The created Topic belongs to the DomainParticipant that is its factory.
    /// The Topic is bound to a type described by the type_name argument. Prior to creating a Topic the type must have been
    /// registered with the Service. This is done using the register_type operation on a derived class of the TypeSupport interface as
    /// described in 2.2.2.3.6, TypeSupport Interface.
    /// In case of failure, the operation will return a ‘nil’ value (as specified by the platform).
    fn create_topic<'t, T: 'static>(
        &'t self,
        topic_name: &str,
        qos: Option<TopicQos>,
        a_listener: Option<&'static dyn TopicListener<DataType = T>>,
        mask: StatusMask,
    ) -> Option<Self::TopicType>
    where
        Self: DomainParticipantTopicFactory<'t, T> + Sized,
    {
        self.topic_factory_create_topic(topic_name, qos, a_listener, mask)
    }

    /// This operation deletes a Topic.
    /// The deletion of a Topic is not allowed if there are any existing DataReader, DataWriter, ContentFilteredTopic, or MultiTopic
    /// objects that are using the Topic. If the delete_topic operation is called on a Topic with any of these existing objects attached to
    /// it, it will return PRECONDITION_NOT_MET.
    /// The delete_topic operation must be called on the same DomainParticipant object used to create the Topic. If delete_topic is
    /// called on a different DomainParticipant, the operation will have no effect and it will return PRECONDITION_NOT_MET.
    /// Possible error codes returned in addition to the standard ones: PRECONDITION_NOT_MET.
    fn delete_topic<'t, T: 'static>(&self, a_topic: &Self::TopicType) -> DDSResult<()>
    where
        Self: DomainParticipantTopicFactory<'t, T> + Sized,
    {
        self.topic_factory_delete_topic(a_topic)
    }

    /// The operation find_topic gives access to an existing (or ready to exist) enabled Topic, based on its name. The operation takes
    /// as arguments the name of the Topic and a timeout.
    /// If a Topic of the same name already exists, it gives access to it, otherwise it waits (blocks the caller) until another mechanism
    /// creates it (or the specified timeout occurs). This other mechanism can be another thread, a configuration tool, or some other
    /// middleware service. Note that the Topic is a local object that acts as a ‘proxy’ to designate the global concept of topic.
    /// Middleware implementations could choose to propagate topics and make remotely created topics locally available.
    /// A Topic obtained by means of find_topic, must also be deleted by means of delete_topic so that the local resources can be
    /// released. If a Topic is obtained multiple times by means of find_topic or create_topic, it must also be deleted that same number
    /// of times using delete_topic.
    /// Regardless of whether the middleware chooses to propagate topics, the delete_topic operation deletes only the local proxy.
    /// If the operation times-out, a ‘nil’ value (as specified by the platform) is returned.
    fn find_topic<'t, T: 'static>(
        &'t self,
        topic_name: &'t str,
        timeout: Duration,
    ) -> Option<Self::TopicType>
    where
        Self: DomainParticipantTopicFactory<'t, T> + Sized,
    {
        self.topic_factory_find_topic(topic_name, timeout)
    }

    /// The operation lookup_topicdescription gives access to an existing locally-created TopicDescription, based on its name. The
    /// operation takes as argument the name of the TopicDescription.
    /// If a TopicDescription of the same name already exists, it gives access to it, otherwise it returns a ‘nil’ value. The operation
    /// never blocks.
    /// The operation lookup_topicdescription may be used to locate any locally-created Topic, ContentFilteredTopic, and
    /// MultiTopic object.
    /// Unlike find_topic, the operation lookup_topicdescription searches only among the locally created topics. Therefore, it should
    /// never create a new TopicDescription. The TopicDescription returned by lookup_topicdescription does not require any extra
    /// deletion. It is still possible to delete the TopicDescription returned by lookup_topicdescription, provided it has no readers or
    /// writers, but then it is really deleted and subsequent lookups will fail.
    /// If the operation fails to locate a TopicDescription, a ‘nil’ value (as specified by the platform) is returned.
    fn lookup_topicdescription<'t, T>(
        &'t self,
        _name: &'t str,
    ) -> Option<&'t dyn TopicDescription<T>>
    where
        Self: Sized;

    /// This operation allows access to the built-in Subscriber. Each DomainParticipant contains several built-in Topic objects as
    /// well as corresponding DataReader objects to access them. All these DataReader objects belong to a single built-in Subscriber.
    /// The built-in Topics are used to communicate information about other DomainParticipant, Topic, DataReader, and DataWriter
    /// objects. These built-in objects are described in 2.2.5, Built-in Topics.
    fn get_builtin_subscriber<'s>(&'s self) -> Self::SubscriberType
    where
        Self: DomainParticipantSubscriberFactory<'s> + Sized,
    {
        self.subscriber_factory_get_builtin_subscriber()
    }

    /// This operation allows an application to instruct the Service to locally ignore a remote domain participant. From that point
    /// onwards the Service will locally behave as if the remote participant did not exist. This means it will ignore any Topic,
    /// publication, or subscription that originates on that domain participant.
    /// This operation can be used, in conjunction with the discovery of remote participants offered by means of the
    /// “DCPSParticipant” built-in Topic, to provide, for example, access control. Application data can be associated with a
    /// DomainParticipant by means of the USER_DATA QoS policy. This application data is propagated as a field in the built-in
    /// topic and can be used by an application to implement its own access control policy. See 2.2.5, Built-in Topics for more details
    /// on the built-in topics.
    /// The domain participant to ignore is identified by the handle argument. This handle is the one that appears in the SampleInfo
    /// retrieved when reading the data-samples available for the built-in DataReader to the “DCPSParticipant” topic. The built-in
    /// DataReader is read with the same read/take operations used for any DataReader. These data-accessing operations are
    /// described in 2.2.2.5, Subscription Module.
    /// The ignore_participant operation is not required to be reversible. The Service offers no means to reverse it.
    /// Possible error codes returned in addition to the standard ones: OUT_OF_RESOURCES.
    fn ignore_participant(&self, handle: InstanceHandle) -> DDSResult<()>;

    /// This operation allows an application to instruct the Service to locally ignore a Topic. This means it will locally ignore any
    /// publication or subscription to the Topic.
    /// This operation can be used to save local resources when the application knows that it will never publish or subscribe to data
    /// under certain topics.
    /// The Topic to ignore is identified by the handle argument. This handle is the one that appears in the SampleInfo retrieved when
    /// reading the data-samples from the built-in DataReader to the “DCPSTopic” topic.
    /// The ignore_topic operation is not required to be reversible. The Service offers no means to reverse it.
    /// Possible error codes returned in addition to the standard ones: OUT_OF_RESOURCES.
    fn ignore_topic(&self, handle: InstanceHandle) -> DDSResult<()>;

    /// This operation allows an application to instruct the Service to locally ignore a remote publication; a publication is defined by
    /// the association of a topic name, and user data and partition set on the Publisher (see the “DCPSPublication” built-in Topic in
    /// 2.2.5). After this call, any data written related to that publication will be ignored.
    /// The DataWriter to ignore is identified by the handle argument. This handle is the one that appears in the SampleInfo retrieved
    /// when reading the data-samples from the built-in DataReader to the “DCPSPublication” topic.
    /// The ignore_publication operation is not required to be reversible. The Service offers no means to reverse it.
    /// Possible error codes returned in addition to the standard ones: OUT_OF_RESOURCES.
    fn ignore_publication(&self, handle: InstanceHandle) -> DDSResult<()>;

    /// This operation allows an application to instruct the Service to locally ignore a remote subscription; a subscription is defined by
    /// the association of a topic name, and user data and partition set on the Subscriber (see the “DCPSSubscription” built-in Topic
    /// in 2.2.5). After this call, any data received related to that subscription will be ignored.
    /// The DataReader to ignore is identified by the handle argument. This handle is the one that appears in the SampleInfo
    /// retrieved when reading the data-samples from the built-in DataReader to the “DCPSSubscription” topic.
    /// The ignore_subscription operation is not required to be reversible. The Service offers no means to reverse it.
    /// Possible error codes returned in addition to the standard ones: OUT_OF_RESOURCES.
    fn ignore_subscription(&self, handle: InstanceHandle) -> DDSResult<()>;

    /// This operation retrieves the domain_id used to create the DomainParticipant. The domain_id identifies the DDS domain to
    /// which the DomainParticipant belongs. As described in the introduction to 2.2.2.2.1 each DDS domain represents a separate
    /// data “communication plane” isolated from other domains
    fn get_domain_id(&self) -> DomainId;

    /// This operation deletes all the entities that were created by means of the “create” operations on the DomainParticipant. That is,
    /// it deletes all contained Publisher, Subscriber, Topic, ContentFilteredTopic, and MultiTopic.
    /// Prior to deleting each contained entity, this operation will recursively call the corresponding delete_contained_entities
    /// operation on each contained entity (if applicable). This pattern is applied recursively. In this manner the operation
    /// delete_contained_entities on the DomainParticipant will end up deleting all the entities recursively contained in the
    /// DomainParticipant, that is also the DataWriter, DataReader, as well as the QueryCondition and ReadCondition objects
    /// belonging to the contained DataReaders.
    /// The operation will return PRECONDITION_NOT_MET if the any of the contained entities is in a state where it cannot be
    /// deleted.
    /// Once delete_contained_entities returns successfully, the application may delete the DomainParticipant knowing that it has no
    /// contained entities.
    fn delete_contained_entities(&self) -> DDSResult<()>;

    /// This operation manually asserts the liveliness of the DomainParticipant. This is used in combination with the LIVELINESS
    /// QoS policy (cf. 2.2.3, Supported QoS) to indicate to the Service that the entity remains active.
    /// This operation needs to only be used if the DomainParticipant contains DataWriter entities with the LIVELINESS set to
    /// MANUAL_BY_PARTICIPANT and it only affects the liveliness of those DataWriter entities. Otherwise, it has no effect.
    /// NOTE: Writing data via the write operation on a DataWriter asserts liveliness on the DataWriter itself and its
    /// DomainParticipant. Consequently the use of assert_liveliness is only needed if the application is not writing data regularly.
    /// Complete details are provided in 2.2.3.11, LIVELINESS
    fn assert_liveliness(&self) -> DDSResult<()>;

    /// This operation sets a default value of the Publisher QoS policies which will be used for newly created Publisher entities in the
    /// case where the QoS policies are defaulted in the create_publisher operation.
    /// This operation will check that the resulting policies are self consistent; if they are not, the operation will have no effect and
    /// return INCONSISTENT_POLICY.
    /// The special value PUBLISHER_QOS_DEFAULT may be passed to this operation to indicate that the default QoS should be
    /// reset back to the initial values the factory would use, that is the values that would be used if the set_default_publisher_qos
    /// operation had never been called.
    fn set_default_publisher_qos(&mut self, qos: Option<PublisherQos>) -> DDSResult<()>;

    /// This operation retrieves the default value of the Publisher QoS, that is, the QoS policies which will be used for newly created
    /// Publisher entities in the case where the QoS policies are defaulted in the create_publisher operation.
    /// The values retrieved get_default_publisher_qos will match the set of values specified on the last successful call to
    /// set_default_publisher_qos, or else, if the call was never made, the default values listed in the QoS table in 2.2.3, Supported
    /// QoS.
    fn get_default_publisher_qos(&self) -> PublisherQos;

    /// This operation sets a default value of the Subscriber QoS policies that will be used for newly created Subscriber entities in the
    /// case where the QoS policies are defaulted in the create_subscriber operation.
    /// This operation will check that the resulting policies are self consistent; if they are not, the operation will have no effect and
    /// return INCONSISTENT_POLICY.
    /// The special value SUBSCRIBER_QOS_DEFAULT may be passed to this operation to indicate that the default QoS should be
    /// reset back to the initial values the factory would use, that is the values that would be used if the set_default_subscriber_qos
    /// operation had never been called.
    fn set_default_subscriber_qos(&mut self, qos: Option<SubscriberQos>) -> DDSResult<()>;

    /// This operation retrieves the default value of the Subscriber QoS, that is, the QoS policies which will be used for newly created
    /// Subscriber entities in the case where the QoS policies are defaulted in the create_subscriber operation.
    /// The values retrieved get_default_subscriber_qos will match the set of values specified on the last successful call to
    /// set_default_subscriber_qos, or else, if the call was never made, the default values listed in the QoS table in 2.2.3, Supported
    /// QoS.
    fn get_default_subscriber_qos(&self) -> SubscriberQos;

    /// This operation sets a default value of the Topic QoS policies which will be used for newly created Topic entities in the case
    /// where the QoS policies are defaulted in the create_topic operation.
    /// This operation will check that the resulting policies are self consistent; if they are not, the operation will have no effect and
    /// return INCONSISTENT_POLICY.
    /// The special value TOPIC_QOS_DEFAULT may be passed to this operation to indicate that the default QoS should be reset
    /// back to the initial values the factory would use, that is the values that would be used if the set_default_topic_qos operation
    /// had never been called.
    fn set_default_topic_qos(&mut self, qos: Option<TopicQos>) -> DDSResult<()>;

    /// This operation retrieves the default value of the Topic QoS, that is, the QoS policies that will be used for newly created Topic
    /// entities in the case where the QoS policies are defaulted in the create_topic operation.
    /// The values retrieved get_default_topic_qos will match the set of values specified on the last successful call to
    /// set_default_topic_qos, or else, if the call was never made, the default values listed in the QoS table in 2.2.3, Supported QoS.
    fn get_default_topic_qos(&self) -> TopicQos;

    /// This operation retrieves the list of DomainParticipants that have been discovered in the domain and that the application has not
    /// indicated should be “ignored” by means of the DomainParticipant ignore_participant operation.
    /// The operation may fail if the infrastructure does not locally maintain the connectivity information. In this case the operation
    /// will return UNSUPPORTED.
    fn get_discovered_participants(
        &self,
        participant_handles: &mut [InstanceHandle],
    ) -> DDSResult<()>;

    /// This operation retrieves information on a DomainParticipant that has been discovered on the network. The participant must
    /// be in the same domain as the participant on which this operation is invoked and must not have been “ignored” by means of the
    /// DomainParticipant ignore_participant operation.
    /// The participant_handle must correspond to such a DomainParticipant. Otherwise, the operation will fail and return
    /// PRECONDITION_NOT_MET.
    /// Use the operation get_discovered_participants to find the DomainParticipants that are currently discovered.
    /// The operation may also fail if the infrastructure does not hold the information necessary to fill in the participant_data. In this
    /// case the operation will return UNSUPPORTED.
    fn get_discovered_participant_data(
        &self,
        participant_data: ParticipantBuiltinTopicData,
        participant_handle: InstanceHandle,
    ) -> DDSResult<()>;

    /// This operation retrieves the list of Topics that have been discovered in the domain and that the application has not indicated
    /// should be “ignored” by means of the DomainParticipant ignore_topic operation.
    fn get_discovered_topics(&self, topic_handles: &mut [InstanceHandle]) -> DDSResult<()>;

    /// This operation retrieves information on a Topic that has been discovered on the network. The topic must have been created by
    /// a participant in the same domain as the participant on which this operation is invoked and must not have been “ignored” by
    /// means of the DomainParticipant ignore_topic operation.
    /// The topic_handle must correspond to such a topic. Otherwise, the operation will fail and return
    /// PRECONDITION_NOT_MET.
    /// Use the operation get_discovered_topics to find the topics that are currently discovered.
    /// The operation may also fail if the infrastructure does not hold the information necessary to fill in the topic_data. In this case
    /// the operation will return UNSUPPORTED.
    /// The operation may fail if the infrastructure does not locally maintain the connectivity information. In this case the operation
    /// will return UNSUPPORTED.
    fn get_discovered_topic_data(
        &self,
        topic_data: TopicBuiltinTopicData,
        topic_handle: InstanceHandle,
    ) -> DDSResult<()>;

    /// This operation checks whether or not the given a_handle represents an Entity that was created from the DomainParticipant.
    /// The containment applies recursively. That is, it applies both to entities (TopicDescription, Publisher, or Subscriber) created
    /// directly using the DomainParticipant as well as entities created using a contained Publisher, or Subscriber as the factory, and
    /// so forth.
    /// The instance handle for an Entity may be obtained from built-in topic data, from various statuses, or from the Entity operation
    /// get_instance_handle.
    fn contains_entity(&self, a_handle: InstanceHandle) -> bool;

    /// This operation returns the current value of the time that the service uses to time-stamp data-writes and to set the reception timestamp
    /// for the data-updates it receives.
    fn get_current_time(&self) -> DDSResult<Time>;
}
>>>>>>> b67aafb7
<|MERGE_RESOLUTION|>--- conflicted
+++ resolved
@@ -1,4 +1,3 @@
-<<<<<<< HEAD
 use crate::{
     builtin_topics::{ParticipantBuiltinTopicData, TopicBuiltinTopicData},
     dcps_psm::{DomainId, Duration, InstanceHandle, StatusMask, Time},
@@ -9,47 +8,57 @@
     topic::{topic_description::TopicDescription, topic_listener::TopicListener},
 };
 
-pub trait SubscriberGAT<'s> {
+pub trait DomainParticipantSubscriberFactory<'s> {
     type SubscriberType;
 
-    fn create_subscriber_gat(
+    fn subscriber_factory_create_subscriber(
         &'s self,
         qos: Option<SubscriberQos>,
         a_listener: Option<&'static dyn SubscriberListener>,
         mask: StatusMask,
     ) -> Option<Self::SubscriberType>;
 
-    fn delete_subscriber_gat(&self, a_subscriber: &Self::SubscriberType) -> DDSResult<()>;
-
-    fn get_builtin_subscriber_gat(&'s self) -> Self::SubscriberType;
+    fn subscriber_factory_delete_subscriber(
+        &self,
+        a_subscriber: &Self::SubscriberType,
+    ) -> DDSResult<()>;
+
+    fn subscriber_factory_get_builtin_subscriber(&'s self) -> Self::SubscriberType;
 }
-pub trait TopicGAT<'t, T: 'static> {
+pub trait DomainParticipantTopicFactory<'t, T: 'static> {
     type TopicType;
 
-    fn create_topic_gat(
+    fn topic_factory_create_topic(
         &'t self,
         topic_name: &str,
         qos: Option<TopicQos>,
-        a_listener: Option<&'static dyn TopicListener<DataPIM = T>>,
+        a_listener: Option<&'static dyn TopicListener<DataType = T>>,
         mask: StatusMask,
     ) -> Option<Self::TopicType>;
 
-    fn delete_topic_gat(&self, a_topic: &Self::TopicType) -> DDSResult<()>;
-
-    fn find_topic_gat(&'t self, topic_name: &'t str, timeout: Duration) -> Option<Self::TopicType>;
+    fn topic_factory_delete_topic(&self, a_topic: &Self::TopicType) -> DDSResult<()>;
+
+    fn topic_factory_find_topic(
+        &'t self,
+        topic_name: &'t str,
+        timeout: Duration,
+    ) -> Option<Self::TopicType>;
 }
 
-pub trait PublisherGAT<'p> {
+pub trait DomainParticipantPublisherFactory<'p> {
     type PublisherType;
 
-    fn create_publisher_gat(
+    fn publisher_factory_create_publisher(
         &'p self,
         qos: Option<PublisherQos>,
         a_listener: Option<&'static dyn PublisherListener>,
         mask: StatusMask,
     ) -> Option<Self::PublisherType>;
 
-    fn delete_publisher_gat(&self, a_publisher: &Self::PublisherType) -> DDSResult<()>;
+    fn publisher_factory_delete_publisher(
+        &self,
+        a_publisher: &Self::PublisherType,
+    ) -> DDSResult<()>;
 }
 
 pub trait DomainParticipant {
@@ -67,9 +76,9 @@
         mask: StatusMask,
     ) -> Option<Self::PublisherType>
     where
-        Self: PublisherGAT<'p> + Sized,
-    {
-        <Self as PublisherGAT<'p>>::create_publisher_gat(self, qos, a_listener, mask)
+        Self: DomainParticipantPublisherFactory<'p> + Sized,
+    {
+        self.publisher_factory_create_publisher(qos, a_listener, mask)
     }
 
     /// This operation deletes an existing Publisher.
@@ -81,9 +90,9 @@
     /// Possible error codes returned in addition to the standard ones: PRECONDITION_NOT_MET.
     fn delete_publisher<'p>(&self, a_publisher: &Self::PublisherType) -> DDSResult<()>
     where
-        Self: PublisherGAT<'p> + Sized,
-    {
-        <Self as PublisherGAT<'p>>::delete_publisher_gat(self, a_publisher)
+        Self: DomainParticipantPublisherFactory<'p> + Sized,
+    {
+        self.publisher_factory_delete_publisher(a_publisher)
     }
 
     /// This operation creates a Subscriber with the desired QoS policies and attaches to it the specified SubscriberListener.
@@ -101,9 +110,9 @@
         mask: StatusMask,
     ) -> Option<Self::SubscriberType>
     where
-        Self: SubscriberGAT<'s> + Sized,
-    {
-        <Self as SubscriberGAT<'s>>::create_subscriber_gat(self, qos, a_listener, mask)
+        Self: DomainParticipantSubscriberFactory<'s> + Sized,
+    {
+        self.subscriber_factory_create_subscriber(qos, a_listener, mask)
     }
 
     /// This operation deletes an existing Subscriber.
@@ -115,9 +124,9 @@
     /// Possible error codes returned in addition to the standard ones: PRECONDITION_NOT_MET.
     fn delete_subscriber<'s>(&self, a_subscriber: &Self::SubscriberType) -> DDSResult<()>
     where
-        Self: SubscriberGAT<'s> + Sized,
-    {
-        <Self as SubscriberGAT<'s>>::delete_subscriber_gat(self, a_subscriber)
+        Self: DomainParticipantSubscriberFactory<'s> + Sized,
+    {
+        self.subscriber_factory_delete_subscriber(a_subscriber)
     }
 
     /// This operation creates a Topic with the desired QoS policies and attaches to it the specified TopicListener.
@@ -134,13 +143,13 @@
         &'t self,
         topic_name: &str,
         qos: Option<TopicQos>,
-        a_listener: Option<&'static dyn TopicListener<DataPIM = T>>,
+        a_listener: Option<&'static dyn TopicListener<DataType = T>>,
         mask: StatusMask,
     ) -> Option<Self::TopicType>
     where
-        Self: TopicGAT<'t, T> + Sized,
-    {
-        <Self as TopicGAT<'t, T>>::create_topic_gat(self, topic_name, qos, a_listener, mask)
+        Self: DomainParticipantTopicFactory<'t, T> + Sized,
+    {
+        self.topic_factory_create_topic(topic_name, qos, a_listener, mask)
     }
 
     /// This operation deletes a Topic.
@@ -152,9 +161,9 @@
     /// Possible error codes returned in addition to the standard ones: PRECONDITION_NOT_MET.
     fn delete_topic<'t, T: 'static>(&self, a_topic: &Self::TopicType) -> DDSResult<()>
     where
-        Self: TopicGAT<'t, T> + Sized,
-    {
-        <Self as TopicGAT<'t, T>>::delete_topic_gat(self, a_topic)
+        Self: DomainParticipantTopicFactory<'t, T> + Sized,
+    {
+        self.topic_factory_delete_topic(a_topic)
     }
 
     /// The operation find_topic gives access to an existing (or ready to exist) enabled Topic, based on its name. The operation takes
@@ -174,9 +183,9 @@
         timeout: Duration,
     ) -> Option<Self::TopicType>
     where
-        Self: TopicGAT<'t, T> + Sized,
-    {
-        <Self as TopicGAT<'t, T>>::find_topic_gat(self, topic_name, timeout)
+        Self: DomainParticipantTopicFactory<'t, T> + Sized,
+    {
+        self.topic_factory_find_topic(topic_name, timeout)
     }
 
     /// The operation lookup_topicdescription gives access to an existing locally-created TopicDescription, based on its name. The
@@ -203,9 +212,9 @@
     /// objects. These built-in objects are described in 2.2.5, Built-in Topics.
     fn get_builtin_subscriber<'s>(&'s self) -> Self::SubscriberType
     where
-        Self: SubscriberGAT<'s> + Sized,
-    {
-        <Self as SubscriberGAT<'s>>::get_builtin_subscriber_gat(self)
+        Self: DomainParticipantSubscriberFactory<'s> + Sized,
+    {
+        self.subscriber_factory_get_builtin_subscriber()
     }
 
     /// This operation allows an application to instruct the Service to locally ignore a remote domain participant. From that point
@@ -380,398 +389,4 @@
     /// This operation returns the current value of the time that the service uses to time-stamp data-writes and to set the reception timestamp
     /// for the data-updates it receives.
     fn get_current_time(&self) -> DDSResult<Time>;
-}
-=======
-use crate::{
-    builtin_topics::{ParticipantBuiltinTopicData, TopicBuiltinTopicData},
-    dcps_psm::{DomainId, Duration, InstanceHandle, StatusMask, Time},
-    infrastructure::qos::{PublisherQos, SubscriberQos, TopicQos},
-    publication::publisher_listener::PublisherListener,
-    return_type::DDSResult,
-    subscription::subscriber_listener::SubscriberListener,
-    topic::{topic_description::TopicDescription, topic_listener::TopicListener},
-};
-
-pub trait DomainParticipantSubscriberFactory<'s> {
-    type SubscriberType;
-
-    fn subscriber_factory_create_subscriber(
-        &'s self,
-        qos: Option<SubscriberQos>,
-        a_listener: Option<&'static dyn SubscriberListener>,
-        mask: StatusMask,
-    ) -> Option<Self::SubscriberType>;
-
-    fn subscriber_factory_delete_subscriber(
-        &self,
-        a_subscriber: &Self::SubscriberType,
-    ) -> DDSResult<()>;
-
-    fn subscriber_factory_get_builtin_subscriber(&'s self) -> Self::SubscriberType;
-}
-pub trait DomainParticipantTopicFactory<'t, T: 'static> {
-    type TopicType;
-
-    fn topic_factory_create_topic(
-        &'t self,
-        topic_name: &str,
-        qos: Option<TopicQos>,
-        a_listener: Option<&'static dyn TopicListener<DataType = T>>,
-        mask: StatusMask,
-    ) -> Option<Self::TopicType>;
-
-    fn topic_factory_delete_topic(&self, a_topic: &Self::TopicType) -> DDSResult<()>;
-
-    fn topic_factory_find_topic(
-        &'t self,
-        topic_name: &'t str,
-        timeout: Duration,
-    ) -> Option<Self::TopicType>;
-}
-
-pub trait DomainParticipantPublisherFactory<'p> {
-    type PublisherType;
-
-    fn publisher_factory_create_publisher(
-        &'p self,
-        qos: Option<PublisherQos>,
-        a_listener: Option<&'static dyn PublisherListener>,
-        mask: StatusMask,
-    ) -> Option<Self::PublisherType>;
-
-    fn publisher_factory_delete_publisher(
-        &self,
-        a_publisher: &Self::PublisherType,
-    ) -> DDSResult<()>;
-}
-
-pub trait DomainParticipant {
-    /// This operation creates a Publisher with the desired QoS policies and attaches to it the specified PublisherListener.
-    /// If the specified QoS policies are not consistent, the operation will fail and no Publisher will be created.
-    /// The special value PUBLISHER_QOS_DEFAULT can be used to indicate that the Publisher should be created with the default
-    /// Publisher QoS set in the factory. The use of this value is equivalent to the application obtaining the default Publisher QoS by
-    /// means of the operation get_default_publisher_qos (2.2.2.2.1.21) and using the resulting QoS to create the Publisher.
-    /// The created Publisher belongs to the DomainParticipant that is its factory
-    /// In case of failure, the operation will return a ‘nil’ value (as specified by the platform).
-    fn create_publisher<'p>(
-        &'p self,
-        qos: Option<PublisherQos>,
-        a_listener: Option<&'static dyn PublisherListener>,
-        mask: StatusMask,
-    ) -> Option<Self::PublisherType>
-    where
-        Self: DomainParticipantPublisherFactory<'p> + Sized,
-    {
-        self.publisher_factory_create_publisher(qos, a_listener, mask)
-    }
-
-    /// This operation deletes an existing Publisher.
-    /// A Publisher cannot be deleted if it has any attached DataWriter objects. If delete_publisher is called on a Publisher with
-    /// existing DataWriter object, it will return PRECONDITION_NOT_MET.
-    /// The delete_publisher operation must be called on the same DomainParticipant object used to create the Publisher. If
-    /// delete_publisher is called on a different DomainParticipant, the operation will have no effect and it will return
-    /// PRECONDITION_NOT_MET.
-    /// Possible error codes returned in addition to the standard ones: PRECONDITION_NOT_MET.
-    fn delete_publisher<'p>(&self, a_publisher: &Self::PublisherType) -> DDSResult<()>
-    where
-        Self: DomainParticipantPublisherFactory<'p> + Sized,
-    {
-        self.publisher_factory_delete_publisher(a_publisher)
-    }
-
-    /// This operation creates a Subscriber with the desired QoS policies and attaches to it the specified SubscriberListener.
-    /// If the specified QoS policies are not consistent, the operation will fail and no Subscriber will be created.
-    /// The special value SUBSCRIBER_QOS_DEFAULT can be used to indicate that the Subscriber should be created with the
-    /// default Subscriber QoS set in the factory. The use of this value is equivalent to the application obtaining the default
-    /// Subscriber QoS by means of the operation get_default_subscriber_qos (2.2.2.2.1.21) and using the resulting QoS to create the
-    /// Subscriber.
-    /// The created Subscriber belongs to the DomainParticipant that is its factory.
-    /// In case of failure, the operation will return a ‘nil’ value (as specified by the platform).
-    fn create_subscriber<'s>(
-        &'s self,
-        qos: Option<SubscriberQos>,
-        a_listener: Option<&'static dyn SubscriberListener>,
-        mask: StatusMask,
-    ) -> Option<Self::SubscriberType>
-    where
-        Self: DomainParticipantSubscriberFactory<'s> + Sized,
-    {
-        self.subscriber_factory_create_subscriber(qos, a_listener, mask)
-    }
-
-    /// This operation deletes an existing Subscriber.
-    /// A Subscriber cannot be deleted if it has any attached DataReader objects. If the delete_subscriber operation is called on a
-    /// Subscriber with existing DataReader objects, it will return PRECONDITION_NOT_MET.
-    /// The delete_subscriber operation must be called on the same DomainParticipant object used to create the Subscriber. If
-    /// delete_subscriber is called on a different DomainParticipant, the operation will have no effect and it will return
-    /// PRECONDITION_NOT_MET.
-    /// Possible error codes returned in addition to the standard ones: PRECONDITION_NOT_MET.
-    fn delete_subscriber<'s>(&self, a_subscriber: &Self::SubscriberType) -> DDSResult<()>
-    where
-        Self: DomainParticipantSubscriberFactory<'s> + Sized,
-    {
-        self.subscriber_factory_delete_subscriber(a_subscriber)
-    }
-
-    /// This operation creates a Topic with the desired QoS policies and attaches to it the specified TopicListener.
-    /// If the specified QoS policies are not consistent, the operation will fail and no Topic will be created.
-    /// The special value TOPIC_QOS_DEFAULT can be used to indicate that the Topic should be created with the default Topic QoS
-    /// set in the factory. The use of this value is equivalent to the application obtaining the default Topic QoS by means of the
-    /// operation get_default_topic_qos (2.2.2.2.1.21) and using the resulting QoS to create the Topic.
-    /// The created Topic belongs to the DomainParticipant that is its factory.
-    /// The Topic is bound to a type described by the type_name argument. Prior to creating a Topic the type must have been
-    /// registered with the Service. This is done using the register_type operation on a derived class of the TypeSupport interface as
-    /// described in 2.2.2.3.6, TypeSupport Interface.
-    /// In case of failure, the operation will return a ‘nil’ value (as specified by the platform).
-    fn create_topic<'t, T: 'static>(
-        &'t self,
-        topic_name: &str,
-        qos: Option<TopicQos>,
-        a_listener: Option<&'static dyn TopicListener<DataType = T>>,
-        mask: StatusMask,
-    ) -> Option<Self::TopicType>
-    where
-        Self: DomainParticipantTopicFactory<'t, T> + Sized,
-    {
-        self.topic_factory_create_topic(topic_name, qos, a_listener, mask)
-    }
-
-    /// This operation deletes a Topic.
-    /// The deletion of a Topic is not allowed if there are any existing DataReader, DataWriter, ContentFilteredTopic, or MultiTopic
-    /// objects that are using the Topic. If the delete_topic operation is called on a Topic with any of these existing objects attached to
-    /// it, it will return PRECONDITION_NOT_MET.
-    /// The delete_topic operation must be called on the same DomainParticipant object used to create the Topic. If delete_topic is
-    /// called on a different DomainParticipant, the operation will have no effect and it will return PRECONDITION_NOT_MET.
-    /// Possible error codes returned in addition to the standard ones: PRECONDITION_NOT_MET.
-    fn delete_topic<'t, T: 'static>(&self, a_topic: &Self::TopicType) -> DDSResult<()>
-    where
-        Self: DomainParticipantTopicFactory<'t, T> + Sized,
-    {
-        self.topic_factory_delete_topic(a_topic)
-    }
-
-    /// The operation find_topic gives access to an existing (or ready to exist) enabled Topic, based on its name. The operation takes
-    /// as arguments the name of the Topic and a timeout.
-    /// If a Topic of the same name already exists, it gives access to it, otherwise it waits (blocks the caller) until another mechanism
-    /// creates it (or the specified timeout occurs). This other mechanism can be another thread, a configuration tool, or some other
-    /// middleware service. Note that the Topic is a local object that acts as a ‘proxy’ to designate the global concept of topic.
-    /// Middleware implementations could choose to propagate topics and make remotely created topics locally available.
-    /// A Topic obtained by means of find_topic, must also be deleted by means of delete_topic so that the local resources can be
-    /// released. If a Topic is obtained multiple times by means of find_topic or create_topic, it must also be deleted that same number
-    /// of times using delete_topic.
-    /// Regardless of whether the middleware chooses to propagate topics, the delete_topic operation deletes only the local proxy.
-    /// If the operation times-out, a ‘nil’ value (as specified by the platform) is returned.
-    fn find_topic<'t, T: 'static>(
-        &'t self,
-        topic_name: &'t str,
-        timeout: Duration,
-    ) -> Option<Self::TopicType>
-    where
-        Self: DomainParticipantTopicFactory<'t, T> + Sized,
-    {
-        self.topic_factory_find_topic(topic_name, timeout)
-    }
-
-    /// The operation lookup_topicdescription gives access to an existing locally-created TopicDescription, based on its name. The
-    /// operation takes as argument the name of the TopicDescription.
-    /// If a TopicDescription of the same name already exists, it gives access to it, otherwise it returns a ‘nil’ value. The operation
-    /// never blocks.
-    /// The operation lookup_topicdescription may be used to locate any locally-created Topic, ContentFilteredTopic, and
-    /// MultiTopic object.
-    /// Unlike find_topic, the operation lookup_topicdescription searches only among the locally created topics. Therefore, it should
-    /// never create a new TopicDescription. The TopicDescription returned by lookup_topicdescription does not require any extra
-    /// deletion. It is still possible to delete the TopicDescription returned by lookup_topicdescription, provided it has no readers or
-    /// writers, but then it is really deleted and subsequent lookups will fail.
-    /// If the operation fails to locate a TopicDescription, a ‘nil’ value (as specified by the platform) is returned.
-    fn lookup_topicdescription<'t, T>(
-        &'t self,
-        _name: &'t str,
-    ) -> Option<&'t dyn TopicDescription<T>>
-    where
-        Self: Sized;
-
-    /// This operation allows access to the built-in Subscriber. Each DomainParticipant contains several built-in Topic objects as
-    /// well as corresponding DataReader objects to access them. All these DataReader objects belong to a single built-in Subscriber.
-    /// The built-in Topics are used to communicate information about other DomainParticipant, Topic, DataReader, and DataWriter
-    /// objects. These built-in objects are described in 2.2.5, Built-in Topics.
-    fn get_builtin_subscriber<'s>(&'s self) -> Self::SubscriberType
-    where
-        Self: DomainParticipantSubscriberFactory<'s> + Sized,
-    {
-        self.subscriber_factory_get_builtin_subscriber()
-    }
-
-    /// This operation allows an application to instruct the Service to locally ignore a remote domain participant. From that point
-    /// onwards the Service will locally behave as if the remote participant did not exist. This means it will ignore any Topic,
-    /// publication, or subscription that originates on that domain participant.
-    /// This operation can be used, in conjunction with the discovery of remote participants offered by means of the
-    /// “DCPSParticipant” built-in Topic, to provide, for example, access control. Application data can be associated with a
-    /// DomainParticipant by means of the USER_DATA QoS policy. This application data is propagated as a field in the built-in
-    /// topic and can be used by an application to implement its own access control policy. See 2.2.5, Built-in Topics for more details
-    /// on the built-in topics.
-    /// The domain participant to ignore is identified by the handle argument. This handle is the one that appears in the SampleInfo
-    /// retrieved when reading the data-samples available for the built-in DataReader to the “DCPSParticipant” topic. The built-in
-    /// DataReader is read with the same read/take operations used for any DataReader. These data-accessing operations are
-    /// described in 2.2.2.5, Subscription Module.
-    /// The ignore_participant operation is not required to be reversible. The Service offers no means to reverse it.
-    /// Possible error codes returned in addition to the standard ones: OUT_OF_RESOURCES.
-    fn ignore_participant(&self, handle: InstanceHandle) -> DDSResult<()>;
-
-    /// This operation allows an application to instruct the Service to locally ignore a Topic. This means it will locally ignore any
-    /// publication or subscription to the Topic.
-    /// This operation can be used to save local resources when the application knows that it will never publish or subscribe to data
-    /// under certain topics.
-    /// The Topic to ignore is identified by the handle argument. This handle is the one that appears in the SampleInfo retrieved when
-    /// reading the data-samples from the built-in DataReader to the “DCPSTopic” topic.
-    /// The ignore_topic operation is not required to be reversible. The Service offers no means to reverse it.
-    /// Possible error codes returned in addition to the standard ones: OUT_OF_RESOURCES.
-    fn ignore_topic(&self, handle: InstanceHandle) -> DDSResult<()>;
-
-    /// This operation allows an application to instruct the Service to locally ignore a remote publication; a publication is defined by
-    /// the association of a topic name, and user data and partition set on the Publisher (see the “DCPSPublication” built-in Topic in
-    /// 2.2.5). After this call, any data written related to that publication will be ignored.
-    /// The DataWriter to ignore is identified by the handle argument. This handle is the one that appears in the SampleInfo retrieved
-    /// when reading the data-samples from the built-in DataReader to the “DCPSPublication” topic.
-    /// The ignore_publication operation is not required to be reversible. The Service offers no means to reverse it.
-    /// Possible error codes returned in addition to the standard ones: OUT_OF_RESOURCES.
-    fn ignore_publication(&self, handle: InstanceHandle) -> DDSResult<()>;
-
-    /// This operation allows an application to instruct the Service to locally ignore a remote subscription; a subscription is defined by
-    /// the association of a topic name, and user data and partition set on the Subscriber (see the “DCPSSubscription” built-in Topic
-    /// in 2.2.5). After this call, any data received related to that subscription will be ignored.
-    /// The DataReader to ignore is identified by the handle argument. This handle is the one that appears in the SampleInfo
-    /// retrieved when reading the data-samples from the built-in DataReader to the “DCPSSubscription” topic.
-    /// The ignore_subscription operation is not required to be reversible. The Service offers no means to reverse it.
-    /// Possible error codes returned in addition to the standard ones: OUT_OF_RESOURCES.
-    fn ignore_subscription(&self, handle: InstanceHandle) -> DDSResult<()>;
-
-    /// This operation retrieves the domain_id used to create the DomainParticipant. The domain_id identifies the DDS domain to
-    /// which the DomainParticipant belongs. As described in the introduction to 2.2.2.2.1 each DDS domain represents a separate
-    /// data “communication plane” isolated from other domains
-    fn get_domain_id(&self) -> DomainId;
-
-    /// This operation deletes all the entities that were created by means of the “create” operations on the DomainParticipant. That is,
-    /// it deletes all contained Publisher, Subscriber, Topic, ContentFilteredTopic, and MultiTopic.
-    /// Prior to deleting each contained entity, this operation will recursively call the corresponding delete_contained_entities
-    /// operation on each contained entity (if applicable). This pattern is applied recursively. In this manner the operation
-    /// delete_contained_entities on the DomainParticipant will end up deleting all the entities recursively contained in the
-    /// DomainParticipant, that is also the DataWriter, DataReader, as well as the QueryCondition and ReadCondition objects
-    /// belonging to the contained DataReaders.
-    /// The operation will return PRECONDITION_NOT_MET if the any of the contained entities is in a state where it cannot be
-    /// deleted.
-    /// Once delete_contained_entities returns successfully, the application may delete the DomainParticipant knowing that it has no
-    /// contained entities.
-    fn delete_contained_entities(&self) -> DDSResult<()>;
-
-    /// This operation manually asserts the liveliness of the DomainParticipant. This is used in combination with the LIVELINESS
-    /// QoS policy (cf. 2.2.3, Supported QoS) to indicate to the Service that the entity remains active.
-    /// This operation needs to only be used if the DomainParticipant contains DataWriter entities with the LIVELINESS set to
-    /// MANUAL_BY_PARTICIPANT and it only affects the liveliness of those DataWriter entities. Otherwise, it has no effect.
-    /// NOTE: Writing data via the write operation on a DataWriter asserts liveliness on the DataWriter itself and its
-    /// DomainParticipant. Consequently the use of assert_liveliness is only needed if the application is not writing data regularly.
-    /// Complete details are provided in 2.2.3.11, LIVELINESS
-    fn assert_liveliness(&self) -> DDSResult<()>;
-
-    /// This operation sets a default value of the Publisher QoS policies which will be used for newly created Publisher entities in the
-    /// case where the QoS policies are defaulted in the create_publisher operation.
-    /// This operation will check that the resulting policies are self consistent; if they are not, the operation will have no effect and
-    /// return INCONSISTENT_POLICY.
-    /// The special value PUBLISHER_QOS_DEFAULT may be passed to this operation to indicate that the default QoS should be
-    /// reset back to the initial values the factory would use, that is the values that would be used if the set_default_publisher_qos
-    /// operation had never been called.
-    fn set_default_publisher_qos(&mut self, qos: Option<PublisherQos>) -> DDSResult<()>;
-
-    /// This operation retrieves the default value of the Publisher QoS, that is, the QoS policies which will be used for newly created
-    /// Publisher entities in the case where the QoS policies are defaulted in the create_publisher operation.
-    /// The values retrieved get_default_publisher_qos will match the set of values specified on the last successful call to
-    /// set_default_publisher_qos, or else, if the call was never made, the default values listed in the QoS table in 2.2.3, Supported
-    /// QoS.
-    fn get_default_publisher_qos(&self) -> PublisherQos;
-
-    /// This operation sets a default value of the Subscriber QoS policies that will be used for newly created Subscriber entities in the
-    /// case where the QoS policies are defaulted in the create_subscriber operation.
-    /// This operation will check that the resulting policies are self consistent; if they are not, the operation will have no effect and
-    /// return INCONSISTENT_POLICY.
-    /// The special value SUBSCRIBER_QOS_DEFAULT may be passed to this operation to indicate that the default QoS should be
-    /// reset back to the initial values the factory would use, that is the values that would be used if the set_default_subscriber_qos
-    /// operation had never been called.
-    fn set_default_subscriber_qos(&mut self, qos: Option<SubscriberQos>) -> DDSResult<()>;
-
-    /// This operation retrieves the default value of the Subscriber QoS, that is, the QoS policies which will be used for newly created
-    /// Subscriber entities in the case where the QoS policies are defaulted in the create_subscriber operation.
-    /// The values retrieved get_default_subscriber_qos will match the set of values specified on the last successful call to
-    /// set_default_subscriber_qos, or else, if the call was never made, the default values listed in the QoS table in 2.2.3, Supported
-    /// QoS.
-    fn get_default_subscriber_qos(&self) -> SubscriberQos;
-
-    /// This operation sets a default value of the Topic QoS policies which will be used for newly created Topic entities in the case
-    /// where the QoS policies are defaulted in the create_topic operation.
-    /// This operation will check that the resulting policies are self consistent; if they are not, the operation will have no effect and
-    /// return INCONSISTENT_POLICY.
-    /// The special value TOPIC_QOS_DEFAULT may be passed to this operation to indicate that the default QoS should be reset
-    /// back to the initial values the factory would use, that is the values that would be used if the set_default_topic_qos operation
-    /// had never been called.
-    fn set_default_topic_qos(&mut self, qos: Option<TopicQos>) -> DDSResult<()>;
-
-    /// This operation retrieves the default value of the Topic QoS, that is, the QoS policies that will be used for newly created Topic
-    /// entities in the case where the QoS policies are defaulted in the create_topic operation.
-    /// The values retrieved get_default_topic_qos will match the set of values specified on the last successful call to
-    /// set_default_topic_qos, or else, if the call was never made, the default values listed in the QoS table in 2.2.3, Supported QoS.
-    fn get_default_topic_qos(&self) -> TopicQos;
-
-    /// This operation retrieves the list of DomainParticipants that have been discovered in the domain and that the application has not
-    /// indicated should be “ignored” by means of the DomainParticipant ignore_participant operation.
-    /// The operation may fail if the infrastructure does not locally maintain the connectivity information. In this case the operation
-    /// will return UNSUPPORTED.
-    fn get_discovered_participants(
-        &self,
-        participant_handles: &mut [InstanceHandle],
-    ) -> DDSResult<()>;
-
-    /// This operation retrieves information on a DomainParticipant that has been discovered on the network. The participant must
-    /// be in the same domain as the participant on which this operation is invoked and must not have been “ignored” by means of the
-    /// DomainParticipant ignore_participant operation.
-    /// The participant_handle must correspond to such a DomainParticipant. Otherwise, the operation will fail and return
-    /// PRECONDITION_NOT_MET.
-    /// Use the operation get_discovered_participants to find the DomainParticipants that are currently discovered.
-    /// The operation may also fail if the infrastructure does not hold the information necessary to fill in the participant_data. In this
-    /// case the operation will return UNSUPPORTED.
-    fn get_discovered_participant_data(
-        &self,
-        participant_data: ParticipantBuiltinTopicData,
-        participant_handle: InstanceHandle,
-    ) -> DDSResult<()>;
-
-    /// This operation retrieves the list of Topics that have been discovered in the domain and that the application has not indicated
-    /// should be “ignored” by means of the DomainParticipant ignore_topic operation.
-    fn get_discovered_topics(&self, topic_handles: &mut [InstanceHandle]) -> DDSResult<()>;
-
-    /// This operation retrieves information on a Topic that has been discovered on the network. The topic must have been created by
-    /// a participant in the same domain as the participant on which this operation is invoked and must not have been “ignored” by
-    /// means of the DomainParticipant ignore_topic operation.
-    /// The topic_handle must correspond to such a topic. Otherwise, the operation will fail and return
-    /// PRECONDITION_NOT_MET.
-    /// Use the operation get_discovered_topics to find the topics that are currently discovered.
-    /// The operation may also fail if the infrastructure does not hold the information necessary to fill in the topic_data. In this case
-    /// the operation will return UNSUPPORTED.
-    /// The operation may fail if the infrastructure does not locally maintain the connectivity information. In this case the operation
-    /// will return UNSUPPORTED.
-    fn get_discovered_topic_data(
-        &self,
-        topic_data: TopicBuiltinTopicData,
-        topic_handle: InstanceHandle,
-    ) -> DDSResult<()>;
-
-    /// This operation checks whether or not the given a_handle represents an Entity that was created from the DomainParticipant.
-    /// The containment applies recursively. That is, it applies both to entities (TopicDescription, Publisher, or Subscriber) created
-    /// directly using the DomainParticipant as well as entities created using a contained Publisher, or Subscriber as the factory, and
-    /// so forth.
-    /// The instance handle for an Entity may be obtained from built-in topic data, from various statuses, or from the Entity operation
-    /// get_instance_handle.
-    fn contains_entity(&self, a_handle: InstanceHandle) -> bool;
-
-    /// This operation returns the current value of the time that the service uses to time-stamp data-writes and to set the reception timestamp
-    /// for the data-updates it receives.
-    fn get_current_time(&self) -> DDSResult<Time>;
-}
->>>>>>> b67aafb7
+}