use std::sync::atomic::{self, AtomicU8};

use rust_dds_api::{
    builtin_topics::PublicationBuiltinTopicData,
    dcps_psm::{BuiltInTopicKey, Duration, InstanceHandle, StatusMask},
    domain::domain_participant::DomainParticipantTopicFactory,
    infrastructure::{
        entity::{Entity, StatusCondition},
        qos::{DataWriterQos, PublisherQos, TopicQos},
        qos_policy::{
            DeadlineQosPolicy, DestinationOrderQosPolicy, DurabilityQosPolicy,
            DurabilityServiceQosPolicy, GroupDataQosPolicy, LatencyBudgetQosPolicy,
            LifespanQosPolicy, LivelinessQosPolicy, OwnershipQosPolicy, OwnershipStrengthQosPolicy,
            PartitionQosPolicy, PresentationQosPolicy, ReliabilityQosPolicy,
            ReliabilityQosPolicyKind, TopicDataQosPolicy, UserDataQosPolicy,
        },
    },
    publication::{
        data_writer::DataWriter,
        data_writer_listener::DataWriterListener,
        publisher::{Publisher, PublisherDataWriterFactory},
        publisher_listener::PublisherListener,
    },
    return_type::{DDSError, DDSResult},
};

use rust_rtps_pim::{
    behavior::writer::{
        stateful_writer::RtpsStatefulWriterConstructor,
        writer::{RtpsWriterAttributes, RtpsWriterOperations},
    },
    structure::{
        entity::RtpsEntityAttributes,
        history_cache::RtpsHistoryCacheOperations,
        participant::RtpsParticipantAttributes,
        types::{
            EntityId, Guid, ReliabilityKind, TopicKind, USER_DEFINED_WRITER_NO_KEY,
            USER_DEFINED_WRITER_WITH_KEY,
        },
    },
};

use crate::{
    data_representation_builtin_endpoints::sedp_discovered_writer_data::{
        RtpsWriterProxy, SedpDiscoveredWriterData, DCPS_PUBLICATION,
    },
    dds_type::{DdsSerialize, DdsType},
    utils::{
        rtps_structure::RtpsStructure,
        shared_object::{RtpsShared, RtpsWeak},
    },
};

use super::{
    data_writer_proxy::DataWriterAttributes,
    data_writer_proxy::{DataWriterProxy, RtpsWriter},
    domain_participant_proxy::{DomainParticipantAttributes, DomainParticipantProxy},
    topic_proxy::TopicProxy,
};

pub struct PublisherAttributes<Rtps>
where
    Rtps: RtpsStructure,
{
    pub _qos: PublisherQos,
    pub rtps_group: Rtps::Group,
    pub data_writer_list: Vec<RtpsShared<DataWriterAttributes<Rtps>>>,
    pub user_defined_data_writer_counter: AtomicU8,
    pub default_datawriter_qos: DataWriterQos,
    pub parent_participant: RtpsWeak<DomainParticipantAttributes<Rtps>>,
}

impl<Rtps> PublisherAttributes<Rtps>
where
    Rtps: RtpsStructure,
{
    pub fn new(
        qos: PublisherQos,
        rtps_group: Rtps::Group,
        parent_participant: RtpsWeak<DomainParticipantAttributes<Rtps>>,
    ) -> Self {
        Self {
            _qos: qos,
            rtps_group,
            data_writer_list: Vec::new(),
            user_defined_data_writer_counter: AtomicU8::new(0),
            default_datawriter_qos: DataWriterQos::default(),
            parent_participant,
        }
    }
}

#[derive(Clone)]
pub struct PublisherProxy<Rtps>(pub(crate) RtpsWeak<PublisherAttributes<Rtps>>)
where
    Rtps: RtpsStructure;

impl<Rtps> PublisherProxy<Rtps>
where
    Rtps: RtpsStructure,
{
    pub fn new(publisher_impl: RtpsWeak<PublisherAttributes<Rtps>>) -> Self {
        Self(publisher_impl)
    }
}

impl<Rtps> AsRef<RtpsWeak<PublisherAttributes<Rtps>>> for PublisherProxy<Rtps>
where
    Rtps: RtpsStructure,
{
    fn as_ref(&self) -> &RtpsWeak<PublisherAttributes<Rtps>> {
        &self.0
    }
}

impl<Foo, Rtps> PublisherDataWriterFactory<Foo> for PublisherProxy<Rtps>
where
    Foo: DdsType + DdsSerialize + Send + Sync + 'static,
    Rtps: RtpsStructure,
    Rtps::Group: RtpsEntityAttributes,
    Rtps::Participant: RtpsParticipantAttributes,
    Rtps::StatelessWriter: RtpsWriterOperations<DataType = Vec<u8>, ParameterListType = Vec<u8>>
        + RtpsWriterAttributes,
    Rtps::StatefulWriter: RtpsWriterOperations<DataType = Vec<u8>, ParameterListType = Vec<u8>>
        + RtpsWriterAttributes
        + RtpsStatefulWriterConstructor,
    <Rtps::StatelessWriter as RtpsWriterAttributes>::HistoryCacheType:
        RtpsHistoryCacheOperations<
            CacheChangeType = <Rtps::StatelessWriter as RtpsWriterOperations>::CacheChangeType,
        >,
    <Rtps::StatefulWriter as RtpsWriterAttributes>::HistoryCacheType:
        RtpsHistoryCacheOperations<
            CacheChangeType = <Rtps::StatefulWriter as RtpsWriterOperations>::CacheChangeType,
        >,
{
    type TopicType = TopicProxy<Foo, Rtps>;
    type DataWriterType = DataWriterProxy<Foo, Rtps>;

    fn datawriter_factory_create_datawriter(
        &self,
        topic: &Self::TopicType,
        qos: Option<DataWriterQos>,
        listener: Option<Box<dyn DataWriterListener + Send + Sync>>,
        _mask: StatusMask,
    ) -> DDSResult<Self::DataWriterType> {
        let publisher_shared = self.0.upgrade()?;

        let topic_shared = topic.as_ref().upgrade()?;

        // /////// Build the GUID
        let guid = {
            let user_defined_data_writer_counter = publisher_shared
                .write_lock()
                .user_defined_data_writer_counter
                .fetch_add(1, atomic::Ordering::SeqCst);

            let entity_kind = match Foo::has_key() {
                true => USER_DEFINED_WRITER_WITH_KEY,
                false => USER_DEFINED_WRITER_NO_KEY,
            };

            Guid::new(
                publisher_shared.read_lock().rtps_group.guid().prefix(),
                EntityId::new(
                    [
                        publisher_shared
                            .read_lock()
                            .rtps_group
                            .guid()
                            .entity_id()
                            .entity_key()[0],
                        user_defined_data_writer_counter,
                        0,
                    ],
                    entity_kind,
                ),
            )
        };

        // /////// Create data writer
        let data_writer_shared = {
            let qos = qos.unwrap_or(publisher_shared.read_lock().default_datawriter_qos.clone());
            qos.is_consistent()?;

            let topic_kind = match Foo::has_key() {
                true => TopicKind::WithKey,
                false => TopicKind::NoKey,
            };

            let reliability_level = match qos.reliability.kind {
                ReliabilityQosPolicyKind::BestEffortReliabilityQos => ReliabilityKind::BestEffort,
                ReliabilityQosPolicyKind::ReliableReliabilityQos => ReliabilityKind::Reliable,
            };

            let domain_participant = publisher_shared.read_lock().parent_participant.upgrade()?;
            let rtps_writer_impl = RtpsWriter::Stateful(Rtps::StatefulWriter::new(
                guid,
                topic_kind,
                reliability_level,
                &domain_participant
                    .read_lock()
                    .rtps_participant
                    .default_unicast_locator_list(),
                &domain_participant
                    .read_lock()
                    .rtps_participant
                    .default_multicast_locator_list(),
                true,
                rust_rtps_pim::behavior::types::Duration::new(0, 200_000_000),
                rust_rtps_pim::behavior::types::DURATION_ZERO,
                rust_rtps_pim::behavior::types::DURATION_ZERO,
                None,
            ));

            let data_writer_shared = RtpsShared::new(DataWriterAttributes {
                _qos: qos,
                rtps_writer: rtps_writer_impl,
                listener,
                topic: topic_shared.clone(),
                publisher: publisher_shared.downgrade(),
            });

            publisher_shared
                .write_lock()
                .data_writer_list
                .push(data_writer_shared.clone());

            data_writer_shared
        };

        // /////// Announce the data writer creation
        {
            let domain_participant = publisher_shared.read_lock().parent_participant.upgrade()?;
            let domain_participant_proxy =
                DomainParticipantProxy::new(domain_participant.downgrade());
            let builtin_publisher = domain_participant
                .read_lock()
                .builtin_publisher
                .clone()
                .ok_or(DDSError::PreconditionNotMet(
                    "No builtin publisher".to_string(),
                ))?;
            let builtin_publisher_proxy = PublisherProxy::new(builtin_publisher.downgrade());

            let publication_topic =
                domain_participant_proxy.topic_factory_lookup_topicdescription(DCPS_PUBLICATION)?;

            let mut sedp_builtin_publications_announcer =
                builtin_publisher_proxy.datawriter_factory_lookup_datawriter(&publication_topic)?;

            let sedp_discovered_writer_data = SedpDiscoveredWriterData {
                writer_proxy: RtpsWriterProxy {
                    remote_writer_guid: guid,
                    unicast_locator_list: domain_participant
                        .read_lock()
                        .rtps_participant
                        .default_unicast_locator_list()
                        .to_vec(),
                    multicast_locator_list: domain_participant
                        .read_lock()
                        .rtps_participant
                        .default_unicast_locator_list()
                        .to_vec(),
                    data_max_size_serialized: None,
                    remote_group_entity_id: EntityId::new([0; 3], 0),
                },

                publication_builtin_topic_data: PublicationBuiltinTopicData {
                    key: BuiltInTopicKey { value: guid.into() },
                    participant_key: BuiltInTopicKey { value: [1; 16] },
                    topic_name: topic_shared.read_lock().topic_name.clone(),
                    type_name: Foo::type_name().to_string(),
                    durability: DurabilityQosPolicy::default(),
                    durability_service: DurabilityServiceQosPolicy::default(),
                    deadline: DeadlineQosPolicy::default(),
                    latency_budget: LatencyBudgetQosPolicy::default(),
                    liveliness: LivelinessQosPolicy::default(),
                    reliability: ReliabilityQosPolicy {
                        kind: ReliabilityQosPolicyKind::BestEffortReliabilityQos,
                        max_blocking_time: Duration::new(3, 0),
                    },
                    lifespan: LifespanQosPolicy::default(),
                    user_data: UserDataQosPolicy::default(),
                    ownership: OwnershipQosPolicy::default(),
                    ownership_strength: OwnershipStrengthQosPolicy::default(),
                    destination_order: DestinationOrderQosPolicy::default(),
                    presentation: PresentationQosPolicy::default(),
                    partition: PartitionQosPolicy::default(),
                    topic_data: TopicDataQosPolicy::default(),
                    group_data: GroupDataQosPolicy::default(),
                },
            };

            sedp_builtin_publications_announcer
                .write_w_timestamp(
                    &sedp_discovered_writer_data,
                    None,
                    rust_dds_api::dcps_psm::Time { sec: 0, nanosec: 0 },
                )
                .unwrap();
        }

        Ok(DataWriterProxy::new(data_writer_shared.downgrade()))
    }

    fn datawriter_factory_delete_datawriter(
        &self,
        datawriter: &Self::DataWriterType,
    ) -> DDSResult<()> {
        let publisher_shared = self.0.upgrade()?;
        let datawriter_shared = datawriter.as_ref().upgrade()?;

        let data_writer_list = &mut publisher_shared.write_lock().data_writer_list;

        data_writer_list.remove(
            data_writer_list
                .iter()
                .position(|x| x == &datawriter_shared)
                .ok_or(DDSError::PreconditionNotMet(
                    "Data writer can only be deleted from its parent publisher".to_string(),
                ))?,
        );

        Ok(())
    }

    fn datawriter_factory_lookup_datawriter(
        &self,
        topic: &Self::TopicType,
    ) -> DDSResult<Self::DataWriterType> {
        let publisher_shared = self.0.upgrade()?;
        let data_writer_list = &publisher_shared.write_lock().data_writer_list;

        let topic_shared = topic.as_ref().upgrade()?;
        let topic = topic_shared.read_lock();

        data_writer_list
            .iter()
            .find_map(|data_writer_shared| {
                let data_writer_lock = data_writer_shared.read_lock();
                let data_writer_topic = data_writer_lock.topic.read_lock();

                if data_writer_topic.topic_name == topic.topic_name
                    && data_writer_topic.type_name == Foo::type_name()
                {
                    Some(DataWriterProxy::new(data_writer_shared.downgrade()))
                } else {
                    None
                }
            })
            .ok_or(DDSError::PreconditionNotMet("Not found".to_string()))
    }
}

impl<Rtps> Publisher for PublisherProxy<Rtps>
where
    Rtps: RtpsStructure,
{
    type DomainParticipant = DomainParticipantProxy<Rtps>;

    fn suspend_publications(&self) -> DDSResult<()> {
        // self.rtps_writer_group_impl
        //     .upgrade()?
        //     .suspend_publications()
        todo!()
    }

    fn resume_publications(&self) -> DDSResult<()> {
        // self.rtps_writer_group_impl.upgrade()?.resume_publications()
        todo!()
    }

    fn begin_coherent_changes(&self) -> DDSResult<()> {
        todo!()
    }

    fn end_coherent_changes(&self) -> DDSResult<()> {
        todo!()
    }

    fn wait_for_acknowledgments(
        &self,
        _max_wait: rust_dds_api::dcps_psm::Duration,
    ) -> DDSResult<()> {
        todo!()
    }

    fn delete_contained_entities(&self) -> DDSResult<()> {
        todo!()
    }

    fn set_default_datawriter_qos(&mut self, _qos: Option<DataWriterQos>) -> DDSResult<()> {
        // self.rtps_writer_group_impl
        //     .upgrade()?
        //     .set_default_datawriter_qos(qos)
        todo!()
    }

    fn get_default_datawriter_qos(&self) -> DataWriterQos {
        // self.default_datawriter_qos.lock().unwrap().clone()
        todo!()
    }

    fn copy_from_topic_qos(
        &self,
        _a_datawriter_qos: &mut DataWriterQos,
        _a_topic_qos: &TopicQos,
    ) -> DDSResult<()> {
        todo!()
    }

    fn get_participant(&self) -> DDSResult<Self::DomainParticipant> {
        let publisher_attributes = self.0.upgrade()?;
        let publisher_attributes_lock = publisher_attributes.read_lock();
        Ok(DomainParticipantProxy::new(
            publisher_attributes_lock.parent_participant.clone(),
        ))
    }
}

impl<Rtps> Entity for PublisherProxy<Rtps>
where
    Rtps: RtpsStructure,
{
    type Qos = PublisherQos;
    type Listener = &'static dyn PublisherListener;

    fn set_qos(&mut self, _qos: Option<Self::Qos>) -> DDSResult<()> {
        // rtps_shared_write_lock(&rtps_weak_upgrade(&self.publisher_impl)?).set_qos(qos)
        todo!()
    }

    fn get_qos(&self) -> DDSResult<Self::Qos> {
        // rtps_shared_read_lock(&rtps_weak_upgrade(&self.publisher_impl)?).get_qos()
        todo!()
    }

    fn set_listener(
        &self,
        _a_listener: Option<Self::Listener>,
        _mask: StatusMask,
    ) -> DDSResult<()> {
        // rtps_shared_read_lock(&rtps_weak_upgrade(&self.publisher_impl)?)
        //     .set_listener(a_listener, mask)
        todo!()
    }

    fn get_listener(&self) -> DDSResult<Option<Self::Listener>> {
        // rtps_shared_read_lock(&rtps_weak_upgrade(&self.publisher_impl)?).get_listener()
        todo!()
    }

    fn get_statuscondition(&self) -> DDSResult<StatusCondition> {
        // rtps_shared_read_lock(&rtps_weak_upgrade(&self.publisher_impl)?).get_statuscondition()
        todo!()
    }

    fn get_status_changes(&self) -> DDSResult<StatusMask> {
        // rtps_shared_read_lock(&rtps_weak_upgrade(&self.publisher_impl)?).get_status_changes()
        todo!()
    }

    fn enable(&self) -> DDSResult<()> {
        // rtps_shared_read_lock(&rtps_weak_upgrade(&self.publisher_impl)?).enable()
        todo!()
    }

    fn get_instance_handle(&self) -> DDSResult<InstanceHandle> {
        // rtps_shared_read_lock(&rtps_weak_upgrade(&self.publisher_impl)?).get_instance_handle()
        todo!()
    }
}

#[cfg(test)]
mod tests {
    use std::{io::Write, sync::atomic::AtomicU8, vec};

    use rust_dds_api::{
        dcps_psm::DomainId,
        infrastructure::qos::{DataWriterQos, DomainParticipantQos, PublisherQos, TopicQos},
        publication::publisher::PublisherDataWriterFactory,
        return_type::{DDSError, DDSResult},
    };
    use rust_rtps_pim::{
        behavior::{
            types::Duration,
            writer::{
                stateful_writer::RtpsStatefulWriterConstructor,
                writer::{RtpsWriterAttributes, RtpsWriterOperations},
            },
        },
        discovery::sedp::builtin_endpoints::SedpBuiltinPublicationsWriter,
        structure::{
            entity::RtpsEntityAttributes,
            history_cache::RtpsHistoryCacheOperations,
            participant::{RtpsParticipantAttributes, RtpsParticipantConstructor},
            types::{
                ChangeKind, Guid, GuidPrefix, InstanceHandle, Locator, ReliabilityKind,
                SequenceNumber, TopicKind, GUID_UNKNOWN,
            },
        },
    };

    use crate::{
        data_representation_builtin_endpoints::sedp_discovered_writer_data::{
            SedpDiscoveredWriterData, DCPS_PUBLICATION,
        },
        dds_impl::{
            data_writer_proxy::{DataWriterAttributes, RtpsWriter},
            domain_participant_proxy::DomainParticipantAttributes,
            topic_proxy::{TopicAttributes, TopicProxy},
        },
        dds_type::{DdsSerialize, DdsType, Endianness},
        utils::{
            rtps_structure::RtpsStructure,
            shared_object::{RtpsShared, RtpsWeak},
        },
    };

    use super::{PublisherAttributes, PublisherProxy};

    #[derive(Default)]
    struct EmptyGroup;

    impl RtpsEntityAttributes for EmptyGroup {
        fn guid(&self) -> Guid {
            GUID_UNKNOWN
        }
    }

    struct EmptyHistoryCache {}
    impl RtpsHistoryCacheOperations for EmptyHistoryCache {
        type CacheChangeType = ();
        fn add_change(&mut self, _change: ()) {}
<<<<<<< HEAD

        fn remove_change<F>(&mut self, _f: F)
        where
            F: FnMut(&Self::CacheChangeType) -> bool,
        {
            todo!()
        }
=======
        fn remove_change(&mut self, _seq_num: SequenceNumber) {}
>>>>>>> 23585b2f
        fn get_seq_num_min(&self) -> Option<SequenceNumber> {
            None
        }

        fn get_seq_num_max(&self) -> Option<SequenceNumber> {
            None
        }
    }

    struct EmptyWriter {
        push_mode: bool,
        heartbeat_period: Duration,
        nack_response_delay: Duration,
        nack_suppression_duration: Duration,
        last_change_sequence_number: SequenceNumber,
        data_max_serialized: Option<i32>,
        writer_cache: EmptyHistoryCache,
    }
    impl RtpsWriterOperations for EmptyWriter {
        type DataType = Vec<u8>;
        type ParameterListType = Vec<u8>;
        type CacheChangeType = ();

        fn new_change(
            &mut self,
            _kind: ChangeKind,
            _data: Vec<u8>,
            _inline_qos: Vec<u8>,
            _handle: InstanceHandle,
        ) -> () {
            ()
        }
    }
    impl RtpsWriterAttributes for EmptyWriter {
        type HistoryCacheType = EmptyHistoryCache;

        fn push_mode(&self) -> bool {
            self.push_mode
        }
        fn heartbeat_period(&self) -> Duration {
            self.heartbeat_period
        }
        fn nack_response_delay(&self) -> Duration {
            self.nack_response_delay
        }
        fn nack_suppression_duration(&self) -> Duration {
            self.nack_suppression_duration
        }
        fn last_change_sequence_number(&self) -> SequenceNumber {
            self.last_change_sequence_number
        }
        fn data_max_size_serialized(&self) -> Option<i32> {
            self.data_max_serialized
        }
        fn writer_cache(&mut self) -> &mut EmptyHistoryCache {
            &mut self.writer_cache
        }
    }
    impl RtpsStatefulWriterConstructor for EmptyWriter {
        fn new(
            _guid: Guid,
            _topic_kind: TopicKind,
            _reliability_level: ReliabilityKind,
            _unicast_locator_list: &[Locator],
            _multicast_locator_list: &[Locator],
            _push_mode: bool,
            _heartbeat_period: Duration,
            _nack_response_delay: Duration,
            _nack_suppression_duration: Duration,
            _data_max_size_serialized: Option<i32>,
        ) -> Self {
            EmptyWriter {
                push_mode: false,
                heartbeat_period: Duration::new(0, 0),
                nack_response_delay: Duration::new(0, 0),
                nack_suppression_duration: Duration::new(0, 0),
                last_change_sequence_number: SequenceNumber::default(),
                data_max_serialized: None,
                writer_cache: EmptyHistoryCache {},
            }
        }
    }

    #[derive(Default)]
    struct EmptyParticipant {}

    impl RtpsParticipantConstructor for EmptyParticipant {
        fn new(
            _guid: Guid,
            _default_unicast_locator_list: &[Locator],
            _default_multicast_locator_list: &[Locator],
            _protocol_version: rust_rtps_pim::structure::types::ProtocolVersion,
            _vendor_id: rust_rtps_pim::structure::types::VendorId,
        ) -> Self {
            EmptyParticipant {}
        }
    }

    impl RtpsEntityAttributes for EmptyParticipant {
        fn guid(&self) -> Guid {
            todo!()
        }
    }

    impl RtpsParticipantAttributes for EmptyParticipant {
        fn protocol_version(&self) -> rust_rtps_pim::structure::types::ProtocolVersion {
            todo!()
        }

        fn vendor_id(&self) -> rust_rtps_pim::structure::types::VendorId {
            todo!()
        }

        fn default_unicast_locator_list(&self) -> &[Locator] {
            &[]
        }

        fn default_multicast_locator_list(&self) -> &[Locator] {
            &[]
        }
    }

    struct EmptyRtps {}

    impl RtpsStructure for EmptyRtps {
        type Group = EmptyGroup;
        type Participant = EmptyParticipant;
        type StatelessWriter = EmptyWriter;
        type StatefulWriter = EmptyWriter;
        type StatelessReader = ();
        type StatefulReader = ();
    }

    fn make_participant<Rtps>() -> RtpsShared<DomainParticipantAttributes<Rtps>>
    where
        Rtps: RtpsStructure<StatefulWriter = EmptyWriter>,
        Rtps::Participant: Default + RtpsParticipantConstructor,
        Rtps::Group: Default,
    {
        let domain_participant = RtpsShared::new(DomainParticipantAttributes::new(
            GuidPrefix([0; 12]),
            DomainId::default(),
            0,
            "".to_string(),
            DomainParticipantQos::default(),
            vec![],
            vec![],
            vec![],
            vec![],
        ));

        domain_participant.write_lock().builtin_publisher =
            Some(RtpsShared::new(PublisherAttributes::new(
                PublisherQos::default(),
                Rtps::Group::default(),
                domain_participant.downgrade(),
            )));

        let sedp_topic_publication = RtpsShared::new(TopicAttributes::<Rtps>::new(
            TopicQos::default(),
            SedpDiscoveredWriterData::type_name(),
            DCPS_PUBLICATION,
            RtpsWeak::new(),
        ));

        domain_participant
            .write_lock()
            .topic_list
            .push(sedp_topic_publication.clone());

        let sedp_builtin_publications_rtps_writer =
            SedpBuiltinPublicationsWriter::create::<EmptyWriter>(GuidPrefix([0; 12]), &[], &[]);
        let sedp_builtin_publications_data_writer = RtpsShared::new(DataWriterAttributes::new(
            DataWriterQos::default(),
            RtpsWriter::Stateful(sedp_builtin_publications_rtps_writer),
            sedp_topic_publication.clone(),
            domain_participant
                .read_lock()
                .builtin_publisher
                .as_ref()
                .unwrap()
                .downgrade(),
        ));
        domain_participant
            .read_lock()
            .builtin_publisher
            .as_ref()
            .unwrap()
            .write_lock()
            .data_writer_list
            .push(sedp_builtin_publications_data_writer.clone());

        domain_participant
    }

    fn make_publisher<Rtps: RtpsStructure>(
        parent: RtpsWeak<DomainParticipantAttributes<Rtps>>,
    ) -> RtpsShared<PublisherAttributes<Rtps>>
    where
        Rtps::Group: Default,
    {
        RtpsShared::new(PublisherAttributes {
            _qos: PublisherQos::default(),
            rtps_group: Rtps::Group::default(),
            data_writer_list: Vec::new(),
            user_defined_data_writer_counter: AtomicU8::new(0),
            default_datawriter_qos: DataWriterQos::default(),
            parent_participant: parent,
        })
    }

    fn make_topic<Rtps: RtpsStructure>(
        type_name: &'static str,
        topic_name: &'static str,
    ) -> TopicAttributes<Rtps> {
        TopicAttributes::new(TopicQos::default(), type_name, topic_name, RtpsWeak::new())
    }

    macro_rules! make_empty_dds_type {
        ($type_name:ident) => {
            struct $type_name {}

            impl DdsSerialize for $type_name {
                fn serialize<W: Write, E: Endianness>(&self, _writer: W) -> DDSResult<()> {
                    Ok(())
                }
            }

            impl DdsType for $type_name {
                fn type_name() -> &'static str {
                    stringify!($type_name)
                }

                fn has_key() -> bool {
                    false
                }
            }
        };
    }

    make_empty_dds_type!(Foo);

    #[test]
    fn datawriter_factory_create_datawriter() {
        let domain_participant = make_participant::<EmptyRtps>();

        let publisher = make_publisher::<EmptyRtps>(domain_participant.downgrade());
        let publisher_proxy = PublisherProxy::new(publisher.downgrade());

        let topic = RtpsShared::new(make_topic(Foo::type_name(), "topic"));
        let topic_proxy = TopicProxy::<Foo, EmptyRtps>::new(topic.downgrade());

        let data_writer =
            publisher_proxy.datawriter_factory_create_datawriter(&topic_proxy, None, None, 0);

        assert!(data_writer.is_ok());
        assert_eq!(1, publisher.read_lock().data_writer_list.len());
    }

    #[test]
    fn datawriter_factory_delete_datawriter() {
        let domain_participant = make_participant::<EmptyRtps>();

        let publisher = make_publisher::<EmptyRtps>(domain_participant.downgrade());
        let publisher_proxy = PublisherProxy::new(publisher.downgrade());

        let topic = RtpsShared::new(make_topic(Foo::type_name(), "topic"));
        let topic_proxy = TopicProxy::<Foo, EmptyRtps>::new(topic.downgrade());

        let data_writer = publisher_proxy
            .datawriter_factory_create_datawriter(&topic_proxy, None, None, 0)
            .unwrap();

        assert_eq!(1, publisher.read_lock().data_writer_list.len());

        publisher_proxy
            .datawriter_factory_delete_datawriter(&data_writer)
            .unwrap();

        assert_eq!(0, publisher.read_lock().data_writer_list.len());
        assert!(data_writer.as_ref().upgrade().is_err())
    }

    #[test]
    fn datawriter_factory_delete_datawriter_from_other_publisher() {
        let domain_participant = make_participant::<EmptyRtps>();

        let publisher = make_publisher::<EmptyRtps>(domain_participant.downgrade());
        let publisher_proxy = PublisherProxy::new(publisher.downgrade());

        let publisher2 = make_publisher::<EmptyRtps>(domain_participant.downgrade());
        let publisher2_proxy = PublisherProxy::new(publisher2.downgrade());

        let topic = RtpsShared::new(make_topic(Foo::type_name(), "topic"));
        let topic_proxy = TopicProxy::<Foo, EmptyRtps>::new(topic.downgrade());

        let data_writer = publisher_proxy
            .datawriter_factory_create_datawriter(&topic_proxy, None, None, 0)
            .unwrap();

        assert_eq!(1, publisher.read_lock().data_writer_list.len());
        assert_eq!(0, publisher2.read_lock().data_writer_list.len());

        assert!(matches!(
            publisher2_proxy.datawriter_factory_delete_datawriter(&data_writer),
            Err(DDSError::PreconditionNotMet(_))
        ));
        assert!(data_writer.as_ref().upgrade().is_ok())
    }

    #[test]
    fn datawriter_factory_lookup_datawriter_with_no_datawriter() {
        let domain_participant = make_participant::<EmptyRtps>();

        let publisher = make_publisher::<EmptyRtps>(domain_participant.downgrade());
        let publisher_proxy = PublisherProxy::new(publisher.downgrade());

        let topic = RtpsShared::new(make_topic(Foo::type_name(), "topic"));
        let topic_proxy = TopicProxy::<Foo, EmptyRtps>::new(topic.downgrade());

        assert!(publisher_proxy
            .datawriter_factory_lookup_datawriter(&topic_proxy)
            .is_err());
    }

    #[test]
    fn datawriter_factory_lookup_datawriter_with_one_datawriter() {
        let domain_participant = make_participant::<EmptyRtps>();

        let publisher = make_publisher::<EmptyRtps>(domain_participant.downgrade());
        let publisher_proxy = PublisherProxy::new(publisher.downgrade());

        let topic = RtpsShared::new(make_topic(Foo::type_name(), "topic"));
        let topic_proxy = TopicProxy::<Foo, EmptyRtps>::new(topic.downgrade());

        let data_writer = publisher_proxy
            .datawriter_factory_create_datawriter(&topic_proxy, None, None, 0)
            .unwrap();

        assert!(
            publisher_proxy
                .datawriter_factory_lookup_datawriter(&topic_proxy)
                .unwrap()
                .as_ref()
                .upgrade()
                .unwrap()
                == data_writer.as_ref().upgrade().unwrap()
        );
    }

    make_empty_dds_type!(Bar);

    #[test]
    fn datawriter_factory_lookup_datawriter_with_one_datawriter_with_wrong_type() {
        let domain_participant = make_participant::<EmptyRtps>();

        let publisher = make_publisher::<EmptyRtps>(domain_participant.downgrade());
        let publisher_proxy = PublisherProxy::new(publisher.downgrade());

        let topic_foo = RtpsShared::new(make_topic(Foo::type_name(), "topic"));
        let topic_foo_proxy = TopicProxy::<Foo, EmptyRtps>::new(topic_foo.downgrade());

        let topic_bar = RtpsShared::new(make_topic(Bar::type_name(), "topic"));
        let topic_bar_proxy = TopicProxy::<Bar, EmptyRtps>::new(topic_bar.downgrade());

        publisher_proxy
            .datawriter_factory_create_datawriter(&topic_bar_proxy, None, None, 0)
            .unwrap();

        assert!(publisher_proxy
            .datawriter_factory_lookup_datawriter(&topic_foo_proxy)
            .is_err());
    }

    #[test]
    fn datawriter_factory_lookup_datawriter_with_one_datawriter_with_wrong_topic() {
        let domain_participant = make_participant::<EmptyRtps>();

        let publisher = make_publisher::<EmptyRtps>(domain_participant.downgrade());
        let publisher_proxy = PublisherProxy::new(publisher.downgrade());

        let topic1 = RtpsShared::new(make_topic(Foo::type_name(), "topic1"));
        let topic1_proxy = TopicProxy::<Foo, EmptyRtps>::new(topic1.downgrade());

        let topic2 = RtpsShared::new(make_topic(Bar::type_name(), "topic2"));
        let topic2_proxy = TopicProxy::<Bar, EmptyRtps>::new(topic2.downgrade());

        publisher_proxy
            .datawriter_factory_create_datawriter(&topic2_proxy, None, None, 0)
            .unwrap();

        assert!(publisher_proxy
            .datawriter_factory_lookup_datawriter(&topic1_proxy)
            .is_err());
    }

    #[test]
    fn datawriter_factory_lookup_datawriter_with_two_dawriters_with_different_types() {
        let domain_participant = make_participant::<EmptyRtps>();

        let publisher = make_publisher::<EmptyRtps>(domain_participant.downgrade());
        let publisher_proxy = PublisherProxy::new(publisher.downgrade());

        let topic_foo = RtpsShared::new(make_topic::<EmptyRtps>(Foo::type_name(), "topic"));
        let topic_foo_proxy = TopicProxy::<Foo, EmptyRtps>::new(topic_foo.downgrade());

        let topic_bar = RtpsShared::new(make_topic::<EmptyRtps>(Bar::type_name(), "topic"));
        let topic_bar_proxy = TopicProxy::<Bar, EmptyRtps>::new(topic_bar.downgrade());

        let data_writer_foo = publisher_proxy
            .datawriter_factory_create_datawriter(&topic_foo_proxy, None, None, 0)
            .unwrap();
        let data_writer_bar = publisher_proxy
            .datawriter_factory_create_datawriter(&topic_bar_proxy, None, None, 0)
            .unwrap();

        assert!(
            publisher_proxy
                .datawriter_factory_lookup_datawriter(&topic_foo_proxy)
                .unwrap()
                .as_ref()
                .upgrade()
                .unwrap()
                == data_writer_foo.as_ref().upgrade().unwrap()
        );

        assert!(
            publisher_proxy
                .datawriter_factory_lookup_datawriter(&topic_bar_proxy)
                .unwrap()
                .as_ref()
                .upgrade()
                .unwrap()
                == data_writer_bar.as_ref().upgrade().unwrap()
        );
    }

    #[test]
    fn datawriter_factory_lookup_datawriter_with_two_datawriters_with_different_topics() {
        let domain_participant = make_participant::<EmptyRtps>();

        let publisher = make_publisher::<EmptyRtps>(domain_participant.downgrade());
        let publisher_proxy = PublisherProxy::new(publisher.downgrade());

        let topic1 = RtpsShared::new(make_topic::<EmptyRtps>(Foo::type_name(), "topic1"));
        let topic1_proxy = TopicProxy::<Foo, EmptyRtps>::new(topic1.downgrade());

        let topic2 = RtpsShared::new(make_topic::<EmptyRtps>(Bar::type_name(), "topic2"));
        let topic2_proxy = TopicProxy::<Bar, EmptyRtps>::new(topic2.downgrade());

        let data_writer1 = publisher_proxy
            .datawriter_factory_create_datawriter(&topic1_proxy, None, None, 0)
            .unwrap();
        let data_writer2 = publisher_proxy
            .datawriter_factory_create_datawriter(&topic2_proxy, None, None, 0)
            .unwrap();

        assert!(
            publisher_proxy
                .datawriter_factory_lookup_datawriter(&topic1_proxy)
                .unwrap()
                .as_ref()
                .upgrade()
                .unwrap()
                == data_writer1.as_ref().upgrade().unwrap()
        );

        assert!(
            publisher_proxy
                .datawriter_factory_lookup_datawriter(&topic2_proxy)
                .unwrap()
                .as_ref()
                .upgrade()
                .unwrap()
                == data_writer2.as_ref().upgrade().unwrap()
        );
    }
}
<|MERGE_RESOLUTION|>--- conflicted
+++ resolved
@@ -1,1023 +1,1019 @@
-use std::sync::atomic::{self, AtomicU8};
-
-use rust_dds_api::{
-    builtin_topics::PublicationBuiltinTopicData,
-    dcps_psm::{BuiltInTopicKey, Duration, InstanceHandle, StatusMask},
-    domain::domain_participant::DomainParticipantTopicFactory,
-    infrastructure::{
-        entity::{Entity, StatusCondition},
-        qos::{DataWriterQos, PublisherQos, TopicQos},
-        qos_policy::{
-            DeadlineQosPolicy, DestinationOrderQosPolicy, DurabilityQosPolicy,
-            DurabilityServiceQosPolicy, GroupDataQosPolicy, LatencyBudgetQosPolicy,
-            LifespanQosPolicy, LivelinessQosPolicy, OwnershipQosPolicy, OwnershipStrengthQosPolicy,
-            PartitionQosPolicy, PresentationQosPolicy, ReliabilityQosPolicy,
-            ReliabilityQosPolicyKind, TopicDataQosPolicy, UserDataQosPolicy,
-        },
-    },
-    publication::{
-        data_writer::DataWriter,
-        data_writer_listener::DataWriterListener,
-        publisher::{Publisher, PublisherDataWriterFactory},
-        publisher_listener::PublisherListener,
-    },
-    return_type::{DDSError, DDSResult},
-};
-
-use rust_rtps_pim::{
-    behavior::writer::{
-        stateful_writer::RtpsStatefulWriterConstructor,
-        writer::{RtpsWriterAttributes, RtpsWriterOperations},
-    },
-    structure::{
-        entity::RtpsEntityAttributes,
-        history_cache::RtpsHistoryCacheOperations,
-        participant::RtpsParticipantAttributes,
-        types::{
-            EntityId, Guid, ReliabilityKind, TopicKind, USER_DEFINED_WRITER_NO_KEY,
-            USER_DEFINED_WRITER_WITH_KEY,
-        },
-    },
-};
-
-use crate::{
-    data_representation_builtin_endpoints::sedp_discovered_writer_data::{
-        RtpsWriterProxy, SedpDiscoveredWriterData, DCPS_PUBLICATION,
-    },
-    dds_type::{DdsSerialize, DdsType},
-    utils::{
-        rtps_structure::RtpsStructure,
-        shared_object::{RtpsShared, RtpsWeak},
-    },
-};
-
-use super::{
-    data_writer_proxy::DataWriterAttributes,
-    data_writer_proxy::{DataWriterProxy, RtpsWriter},
-    domain_participant_proxy::{DomainParticipantAttributes, DomainParticipantProxy},
-    topic_proxy::TopicProxy,
-};
-
-pub struct PublisherAttributes<Rtps>
-where
-    Rtps: RtpsStructure,
-{
-    pub _qos: PublisherQos,
-    pub rtps_group: Rtps::Group,
-    pub data_writer_list: Vec<RtpsShared<DataWriterAttributes<Rtps>>>,
-    pub user_defined_data_writer_counter: AtomicU8,
-    pub default_datawriter_qos: DataWriterQos,
-    pub parent_participant: RtpsWeak<DomainParticipantAttributes<Rtps>>,
-}
-
-impl<Rtps> PublisherAttributes<Rtps>
-where
-    Rtps: RtpsStructure,
-{
-    pub fn new(
-        qos: PublisherQos,
-        rtps_group: Rtps::Group,
-        parent_participant: RtpsWeak<DomainParticipantAttributes<Rtps>>,
-    ) -> Self {
-        Self {
-            _qos: qos,
-            rtps_group,
-            data_writer_list: Vec::new(),
-            user_defined_data_writer_counter: AtomicU8::new(0),
-            default_datawriter_qos: DataWriterQos::default(),
-            parent_participant,
-        }
-    }
-}
-
-#[derive(Clone)]
-pub struct PublisherProxy<Rtps>(pub(crate) RtpsWeak<PublisherAttributes<Rtps>>)
-where
-    Rtps: RtpsStructure;
-
-impl<Rtps> PublisherProxy<Rtps>
-where
-    Rtps: RtpsStructure,
-{
-    pub fn new(publisher_impl: RtpsWeak<PublisherAttributes<Rtps>>) -> Self {
-        Self(publisher_impl)
-    }
-}
-
-impl<Rtps> AsRef<RtpsWeak<PublisherAttributes<Rtps>>> for PublisherProxy<Rtps>
-where
-    Rtps: RtpsStructure,
-{
-    fn as_ref(&self) -> &RtpsWeak<PublisherAttributes<Rtps>> {
-        &self.0
-    }
-}
-
-impl<Foo, Rtps> PublisherDataWriterFactory<Foo> for PublisherProxy<Rtps>
-where
-    Foo: DdsType + DdsSerialize + Send + Sync + 'static,
-    Rtps: RtpsStructure,
-    Rtps::Group: RtpsEntityAttributes,
-    Rtps::Participant: RtpsParticipantAttributes,
-    Rtps::StatelessWriter: RtpsWriterOperations<DataType = Vec<u8>, ParameterListType = Vec<u8>>
-        + RtpsWriterAttributes,
-    Rtps::StatefulWriter: RtpsWriterOperations<DataType = Vec<u8>, ParameterListType = Vec<u8>>
-        + RtpsWriterAttributes
-        + RtpsStatefulWriterConstructor,
-    <Rtps::StatelessWriter as RtpsWriterAttributes>::HistoryCacheType:
-        RtpsHistoryCacheOperations<
-            CacheChangeType = <Rtps::StatelessWriter as RtpsWriterOperations>::CacheChangeType,
-        >,
-    <Rtps::StatefulWriter as RtpsWriterAttributes>::HistoryCacheType:
-        RtpsHistoryCacheOperations<
-            CacheChangeType = <Rtps::StatefulWriter as RtpsWriterOperations>::CacheChangeType,
-        >,
-{
-    type TopicType = TopicProxy<Foo, Rtps>;
-    type DataWriterType = DataWriterProxy<Foo, Rtps>;
-
-    fn datawriter_factory_create_datawriter(
-        &self,
-        topic: &Self::TopicType,
-        qos: Option<DataWriterQos>,
-        listener: Option<Box<dyn DataWriterListener + Send + Sync>>,
-        _mask: StatusMask,
-    ) -> DDSResult<Self::DataWriterType> {
-        let publisher_shared = self.0.upgrade()?;
-
-        let topic_shared = topic.as_ref().upgrade()?;
-
-        // /////// Build the GUID
-        let guid = {
-            let user_defined_data_writer_counter = publisher_shared
-                .write_lock()
-                .user_defined_data_writer_counter
-                .fetch_add(1, atomic::Ordering::SeqCst);
-
-            let entity_kind = match Foo::has_key() {
-                true => USER_DEFINED_WRITER_WITH_KEY,
-                false => USER_DEFINED_WRITER_NO_KEY,
-            };
-
-            Guid::new(
-                publisher_shared.read_lock().rtps_group.guid().prefix(),
-                EntityId::new(
-                    [
-                        publisher_shared
-                            .read_lock()
-                            .rtps_group
-                            .guid()
-                            .entity_id()
-                            .entity_key()[0],
-                        user_defined_data_writer_counter,
-                        0,
-                    ],
-                    entity_kind,
-                ),
-            )
-        };
-
-        // /////// Create data writer
-        let data_writer_shared = {
-            let qos = qos.unwrap_or(publisher_shared.read_lock().default_datawriter_qos.clone());
-            qos.is_consistent()?;
-
-            let topic_kind = match Foo::has_key() {
-                true => TopicKind::WithKey,
-                false => TopicKind::NoKey,
-            };
-
-            let reliability_level = match qos.reliability.kind {
-                ReliabilityQosPolicyKind::BestEffortReliabilityQos => ReliabilityKind::BestEffort,
-                ReliabilityQosPolicyKind::ReliableReliabilityQos => ReliabilityKind::Reliable,
-            };
-
-            let domain_participant = publisher_shared.read_lock().parent_participant.upgrade()?;
-            let rtps_writer_impl = RtpsWriter::Stateful(Rtps::StatefulWriter::new(
-                guid,
-                topic_kind,
-                reliability_level,
-                &domain_participant
-                    .read_lock()
-                    .rtps_participant
-                    .default_unicast_locator_list(),
-                &domain_participant
-                    .read_lock()
-                    .rtps_participant
-                    .default_multicast_locator_list(),
-                true,
-                rust_rtps_pim::behavior::types::Duration::new(0, 200_000_000),
-                rust_rtps_pim::behavior::types::DURATION_ZERO,
-                rust_rtps_pim::behavior::types::DURATION_ZERO,
-                None,
-            ));
-
-            let data_writer_shared = RtpsShared::new(DataWriterAttributes {
-                _qos: qos,
-                rtps_writer: rtps_writer_impl,
-                listener,
-                topic: topic_shared.clone(),
-                publisher: publisher_shared.downgrade(),
-            });
-
-            publisher_shared
-                .write_lock()
-                .data_writer_list
-                .push(data_writer_shared.clone());
-
-            data_writer_shared
-        };
-
-        // /////// Announce the data writer creation
-        {
-            let domain_participant = publisher_shared.read_lock().parent_participant.upgrade()?;
-            let domain_participant_proxy =
-                DomainParticipantProxy::new(domain_participant.downgrade());
-            let builtin_publisher = domain_participant
-                .read_lock()
-                .builtin_publisher
-                .clone()
-                .ok_or(DDSError::PreconditionNotMet(
-                    "No builtin publisher".to_string(),
-                ))?;
-            let builtin_publisher_proxy = PublisherProxy::new(builtin_publisher.downgrade());
-
-            let publication_topic =
-                domain_participant_proxy.topic_factory_lookup_topicdescription(DCPS_PUBLICATION)?;
-
-            let mut sedp_builtin_publications_announcer =
-                builtin_publisher_proxy.datawriter_factory_lookup_datawriter(&publication_topic)?;
-
-            let sedp_discovered_writer_data = SedpDiscoveredWriterData {
-                writer_proxy: RtpsWriterProxy {
-                    remote_writer_guid: guid,
-                    unicast_locator_list: domain_participant
-                        .read_lock()
-                        .rtps_participant
-                        .default_unicast_locator_list()
-                        .to_vec(),
-                    multicast_locator_list: domain_participant
-                        .read_lock()
-                        .rtps_participant
-                        .default_unicast_locator_list()
-                        .to_vec(),
-                    data_max_size_serialized: None,
-                    remote_group_entity_id: EntityId::new([0; 3], 0),
-                },
-
-                publication_builtin_topic_data: PublicationBuiltinTopicData {
-                    key: BuiltInTopicKey { value: guid.into() },
-                    participant_key: BuiltInTopicKey { value: [1; 16] },
-                    topic_name: topic_shared.read_lock().topic_name.clone(),
-                    type_name: Foo::type_name().to_string(),
-                    durability: DurabilityQosPolicy::default(),
-                    durability_service: DurabilityServiceQosPolicy::default(),
-                    deadline: DeadlineQosPolicy::default(),
-                    latency_budget: LatencyBudgetQosPolicy::default(),
-                    liveliness: LivelinessQosPolicy::default(),
-                    reliability: ReliabilityQosPolicy {
-                        kind: ReliabilityQosPolicyKind::BestEffortReliabilityQos,
-                        max_blocking_time: Duration::new(3, 0),
-                    },
-                    lifespan: LifespanQosPolicy::default(),
-                    user_data: UserDataQosPolicy::default(),
-                    ownership: OwnershipQosPolicy::default(),
-                    ownership_strength: OwnershipStrengthQosPolicy::default(),
-                    destination_order: DestinationOrderQosPolicy::default(),
-                    presentation: PresentationQosPolicy::default(),
-                    partition: PartitionQosPolicy::default(),
-                    topic_data: TopicDataQosPolicy::default(),
-                    group_data: GroupDataQosPolicy::default(),
-                },
-            };
-
-            sedp_builtin_publications_announcer
-                .write_w_timestamp(
-                    &sedp_discovered_writer_data,
-                    None,
-                    rust_dds_api::dcps_psm::Time { sec: 0, nanosec: 0 },
-                )
-                .unwrap();
-        }
-
-        Ok(DataWriterProxy::new(data_writer_shared.downgrade()))
-    }
-
-    fn datawriter_factory_delete_datawriter(
-        &self,
-        datawriter: &Self::DataWriterType,
-    ) -> DDSResult<()> {
-        let publisher_shared = self.0.upgrade()?;
-        let datawriter_shared = datawriter.as_ref().upgrade()?;
-
-        let data_writer_list = &mut publisher_shared.write_lock().data_writer_list;
-
-        data_writer_list.remove(
-            data_writer_list
-                .iter()
-                .position(|x| x == &datawriter_shared)
-                .ok_or(DDSError::PreconditionNotMet(
-                    "Data writer can only be deleted from its parent publisher".to_string(),
-                ))?,
-        );
-
-        Ok(())
-    }
-
-    fn datawriter_factory_lookup_datawriter(
-        &self,
-        topic: &Self::TopicType,
-    ) -> DDSResult<Self::DataWriterType> {
-        let publisher_shared = self.0.upgrade()?;
-        let data_writer_list = &publisher_shared.write_lock().data_writer_list;
-
-        let topic_shared = topic.as_ref().upgrade()?;
-        let topic = topic_shared.read_lock();
-
-        data_writer_list
-            .iter()
-            .find_map(|data_writer_shared| {
-                let data_writer_lock = data_writer_shared.read_lock();
-                let data_writer_topic = data_writer_lock.topic.read_lock();
-
-                if data_writer_topic.topic_name == topic.topic_name
-                    && data_writer_topic.type_name == Foo::type_name()
-                {
-                    Some(DataWriterProxy::new(data_writer_shared.downgrade()))
-                } else {
-                    None
-                }
-            })
-            .ok_or(DDSError::PreconditionNotMet("Not found".to_string()))
-    }
-}
-
-impl<Rtps> Publisher for PublisherProxy<Rtps>
-where
-    Rtps: RtpsStructure,
-{
-    type DomainParticipant = DomainParticipantProxy<Rtps>;
-
-    fn suspend_publications(&self) -> DDSResult<()> {
-        // self.rtps_writer_group_impl
-        //     .upgrade()?
-        //     .suspend_publications()
-        todo!()
-    }
-
-    fn resume_publications(&self) -> DDSResult<()> {
-        // self.rtps_writer_group_impl.upgrade()?.resume_publications()
-        todo!()
-    }
-
-    fn begin_coherent_changes(&self) -> DDSResult<()> {
-        todo!()
-    }
-
-    fn end_coherent_changes(&self) -> DDSResult<()> {
-        todo!()
-    }
-
-    fn wait_for_acknowledgments(
-        &self,
-        _max_wait: rust_dds_api::dcps_psm::Duration,
-    ) -> DDSResult<()> {
-        todo!()
-    }
-
-    fn delete_contained_entities(&self) -> DDSResult<()> {
-        todo!()
-    }
-
-    fn set_default_datawriter_qos(&mut self, _qos: Option<DataWriterQos>) -> DDSResult<()> {
-        // self.rtps_writer_group_impl
-        //     .upgrade()?
-        //     .set_default_datawriter_qos(qos)
-        todo!()
-    }
-
-    fn get_default_datawriter_qos(&self) -> DataWriterQos {
-        // self.default_datawriter_qos.lock().unwrap().clone()
-        todo!()
-    }
-
-    fn copy_from_topic_qos(
-        &self,
-        _a_datawriter_qos: &mut DataWriterQos,
-        _a_topic_qos: &TopicQos,
-    ) -> DDSResult<()> {
-        todo!()
-    }
-
-    fn get_participant(&self) -> DDSResult<Self::DomainParticipant> {
-        let publisher_attributes = self.0.upgrade()?;
-        let publisher_attributes_lock = publisher_attributes.read_lock();
-        Ok(DomainParticipantProxy::new(
-            publisher_attributes_lock.parent_participant.clone(),
-        ))
-    }
-}
-
-impl<Rtps> Entity for PublisherProxy<Rtps>
-where
-    Rtps: RtpsStructure,
-{
-    type Qos = PublisherQos;
-    type Listener = &'static dyn PublisherListener;
-
-    fn set_qos(&mut self, _qos: Option<Self::Qos>) -> DDSResult<()> {
-        // rtps_shared_write_lock(&rtps_weak_upgrade(&self.publisher_impl)?).set_qos(qos)
-        todo!()
-    }
-
-    fn get_qos(&self) -> DDSResult<Self::Qos> {
-        // rtps_shared_read_lock(&rtps_weak_upgrade(&self.publisher_impl)?).get_qos()
-        todo!()
-    }
-
-    fn set_listener(
-        &self,
-        _a_listener: Option<Self::Listener>,
-        _mask: StatusMask,
-    ) -> DDSResult<()> {
-        // rtps_shared_read_lock(&rtps_weak_upgrade(&self.publisher_impl)?)
-        //     .set_listener(a_listener, mask)
-        todo!()
-    }
-
-    fn get_listener(&self) -> DDSResult<Option<Self::Listener>> {
-        // rtps_shared_read_lock(&rtps_weak_upgrade(&self.publisher_impl)?).get_listener()
-        todo!()
-    }
-
-    fn get_statuscondition(&self) -> DDSResult<StatusCondition> {
-        // rtps_shared_read_lock(&rtps_weak_upgrade(&self.publisher_impl)?).get_statuscondition()
-        todo!()
-    }
-
-    fn get_status_changes(&self) -> DDSResult<StatusMask> {
-        // rtps_shared_read_lock(&rtps_weak_upgrade(&self.publisher_impl)?).get_status_changes()
-        todo!()
-    }
-
-    fn enable(&self) -> DDSResult<()> {
-        // rtps_shared_read_lock(&rtps_weak_upgrade(&self.publisher_impl)?).enable()
-        todo!()
-    }
-
-    fn get_instance_handle(&self) -> DDSResult<InstanceHandle> {
-        // rtps_shared_read_lock(&rtps_weak_upgrade(&self.publisher_impl)?).get_instance_handle()
-        todo!()
-    }
-}
-
-#[cfg(test)]
-mod tests {
-    use std::{io::Write, sync::atomic::AtomicU8, vec};
-
-    use rust_dds_api::{
-        dcps_psm::DomainId,
-        infrastructure::qos::{DataWriterQos, DomainParticipantQos, PublisherQos, TopicQos},
-        publication::publisher::PublisherDataWriterFactory,
-        return_type::{DDSError, DDSResult},
-    };
-    use rust_rtps_pim::{
-        behavior::{
-            types::Duration,
-            writer::{
-                stateful_writer::RtpsStatefulWriterConstructor,
-                writer::{RtpsWriterAttributes, RtpsWriterOperations},
-            },
-        },
-        discovery::sedp::builtin_endpoints::SedpBuiltinPublicationsWriter,
-        structure::{
-            entity::RtpsEntityAttributes,
-            history_cache::RtpsHistoryCacheOperations,
-            participant::{RtpsParticipantAttributes, RtpsParticipantConstructor},
-            types::{
-                ChangeKind, Guid, GuidPrefix, InstanceHandle, Locator, ReliabilityKind,
-                SequenceNumber, TopicKind, GUID_UNKNOWN,
-            },
-        },
-    };
-
-    use crate::{
-        data_representation_builtin_endpoints::sedp_discovered_writer_data::{
-            SedpDiscoveredWriterData, DCPS_PUBLICATION,
-        },
-        dds_impl::{
-            data_writer_proxy::{DataWriterAttributes, RtpsWriter},
-            domain_participant_proxy::DomainParticipantAttributes,
-            topic_proxy::{TopicAttributes, TopicProxy},
-        },
-        dds_type::{DdsSerialize, DdsType, Endianness},
-        utils::{
-            rtps_structure::RtpsStructure,
-            shared_object::{RtpsShared, RtpsWeak},
-        },
-    };
-
-    use super::{PublisherAttributes, PublisherProxy};
-
-    #[derive(Default)]
-    struct EmptyGroup;
-
-    impl RtpsEntityAttributes for EmptyGroup {
-        fn guid(&self) -> Guid {
-            GUID_UNKNOWN
-        }
-    }
-
-    struct EmptyHistoryCache {}
-    impl RtpsHistoryCacheOperations for EmptyHistoryCache {
-        type CacheChangeType = ();
-        fn add_change(&mut self, _change: ()) {}
-<<<<<<< HEAD
-
-        fn remove_change<F>(&mut self, _f: F)
-        where
-            F: FnMut(&Self::CacheChangeType) -> bool,
-        {
-            todo!()
-        }
-=======
-        fn remove_change(&mut self, _seq_num: SequenceNumber) {}
->>>>>>> 23585b2f
-        fn get_seq_num_min(&self) -> Option<SequenceNumber> {
-            None
-        }
-
-        fn get_seq_num_max(&self) -> Option<SequenceNumber> {
-            None
-        }
-    }
-
-    struct EmptyWriter {
-        push_mode: bool,
-        heartbeat_period: Duration,
-        nack_response_delay: Duration,
-        nack_suppression_duration: Duration,
-        last_change_sequence_number: SequenceNumber,
-        data_max_serialized: Option<i32>,
-        writer_cache: EmptyHistoryCache,
-    }
-    impl RtpsWriterOperations for EmptyWriter {
-        type DataType = Vec<u8>;
-        type ParameterListType = Vec<u8>;
-        type CacheChangeType = ();
-
-        fn new_change(
-            &mut self,
-            _kind: ChangeKind,
-            _data: Vec<u8>,
-            _inline_qos: Vec<u8>,
-            _handle: InstanceHandle,
-        ) -> () {
-            ()
-        }
-    }
-    impl RtpsWriterAttributes for EmptyWriter {
-        type HistoryCacheType = EmptyHistoryCache;
-
-        fn push_mode(&self) -> bool {
-            self.push_mode
-        }
-        fn heartbeat_period(&self) -> Duration {
-            self.heartbeat_period
-        }
-        fn nack_response_delay(&self) -> Duration {
-            self.nack_response_delay
-        }
-        fn nack_suppression_duration(&self) -> Duration {
-            self.nack_suppression_duration
-        }
-        fn last_change_sequence_number(&self) -> SequenceNumber {
-            self.last_change_sequence_number
-        }
-        fn data_max_size_serialized(&self) -> Option<i32> {
-            self.data_max_serialized
-        }
-        fn writer_cache(&mut self) -> &mut EmptyHistoryCache {
-            &mut self.writer_cache
-        }
-    }
-    impl RtpsStatefulWriterConstructor for EmptyWriter {
-        fn new(
-            _guid: Guid,
-            _topic_kind: TopicKind,
-            _reliability_level: ReliabilityKind,
-            _unicast_locator_list: &[Locator],
-            _multicast_locator_list: &[Locator],
-            _push_mode: bool,
-            _heartbeat_period: Duration,
-            _nack_response_delay: Duration,
-            _nack_suppression_duration: Duration,
-            _data_max_size_serialized: Option<i32>,
-        ) -> Self {
-            EmptyWriter {
-                push_mode: false,
-                heartbeat_period: Duration::new(0, 0),
-                nack_response_delay: Duration::new(0, 0),
-                nack_suppression_duration: Duration::new(0, 0),
-                last_change_sequence_number: SequenceNumber::default(),
-                data_max_serialized: None,
-                writer_cache: EmptyHistoryCache {},
-            }
-        }
-    }
-
-    #[derive(Default)]
-    struct EmptyParticipant {}
-
-    impl RtpsParticipantConstructor for EmptyParticipant {
-        fn new(
-            _guid: Guid,
-            _default_unicast_locator_list: &[Locator],
-            _default_multicast_locator_list: &[Locator],
-            _protocol_version: rust_rtps_pim::structure::types::ProtocolVersion,
-            _vendor_id: rust_rtps_pim::structure::types::VendorId,
-        ) -> Self {
-            EmptyParticipant {}
-        }
-    }
-
-    impl RtpsEntityAttributes for EmptyParticipant {
-        fn guid(&self) -> Guid {
-            todo!()
-        }
-    }
-
-    impl RtpsParticipantAttributes for EmptyParticipant {
-        fn protocol_version(&self) -> rust_rtps_pim::structure::types::ProtocolVersion {
-            todo!()
-        }
-
-        fn vendor_id(&self) -> rust_rtps_pim::structure::types::VendorId {
-            todo!()
-        }
-
-        fn default_unicast_locator_list(&self) -> &[Locator] {
-            &[]
-        }
-
-        fn default_multicast_locator_list(&self) -> &[Locator] {
-            &[]
-        }
-    }
-
-    struct EmptyRtps {}
-
-    impl RtpsStructure for EmptyRtps {
-        type Group = EmptyGroup;
-        type Participant = EmptyParticipant;
-        type StatelessWriter = EmptyWriter;
-        type StatefulWriter = EmptyWriter;
-        type StatelessReader = ();
-        type StatefulReader = ();
-    }
-
-    fn make_participant<Rtps>() -> RtpsShared<DomainParticipantAttributes<Rtps>>
-    where
-        Rtps: RtpsStructure<StatefulWriter = EmptyWriter>,
-        Rtps::Participant: Default + RtpsParticipantConstructor,
-        Rtps::Group: Default,
-    {
-        let domain_participant = RtpsShared::new(DomainParticipantAttributes::new(
-            GuidPrefix([0; 12]),
-            DomainId::default(),
-            0,
-            "".to_string(),
-            DomainParticipantQos::default(),
-            vec![],
-            vec![],
-            vec![],
-            vec![],
-        ));
-
-        domain_participant.write_lock().builtin_publisher =
-            Some(RtpsShared::new(PublisherAttributes::new(
-                PublisherQos::default(),
-                Rtps::Group::default(),
-                domain_participant.downgrade(),
-            )));
-
-        let sedp_topic_publication = RtpsShared::new(TopicAttributes::<Rtps>::new(
-            TopicQos::default(),
-            SedpDiscoveredWriterData::type_name(),
-            DCPS_PUBLICATION,
-            RtpsWeak::new(),
-        ));
-
-        domain_participant
-            .write_lock()
-            .topic_list
-            .push(sedp_topic_publication.clone());
-
-        let sedp_builtin_publications_rtps_writer =
-            SedpBuiltinPublicationsWriter::create::<EmptyWriter>(GuidPrefix([0; 12]), &[], &[]);
-        let sedp_builtin_publications_data_writer = RtpsShared::new(DataWriterAttributes::new(
-            DataWriterQos::default(),
-            RtpsWriter::Stateful(sedp_builtin_publications_rtps_writer),
-            sedp_topic_publication.clone(),
-            domain_participant
-                .read_lock()
-                .builtin_publisher
-                .as_ref()
-                .unwrap()
-                .downgrade(),
-        ));
-        domain_participant
-            .read_lock()
-            .builtin_publisher
-            .as_ref()
-            .unwrap()
-            .write_lock()
-            .data_writer_list
-            .push(sedp_builtin_publications_data_writer.clone());
-
-        domain_participant
-    }
-
-    fn make_publisher<Rtps: RtpsStructure>(
-        parent: RtpsWeak<DomainParticipantAttributes<Rtps>>,
-    ) -> RtpsShared<PublisherAttributes<Rtps>>
-    where
-        Rtps::Group: Default,
-    {
-        RtpsShared::new(PublisherAttributes {
-            _qos: PublisherQos::default(),
-            rtps_group: Rtps::Group::default(),
-            data_writer_list: Vec::new(),
-            user_defined_data_writer_counter: AtomicU8::new(0),
-            default_datawriter_qos: DataWriterQos::default(),
-            parent_participant: parent,
-        })
-    }
-
-    fn make_topic<Rtps: RtpsStructure>(
-        type_name: &'static str,
-        topic_name: &'static str,
-    ) -> TopicAttributes<Rtps> {
-        TopicAttributes::new(TopicQos::default(), type_name, topic_name, RtpsWeak::new())
-    }
-
-    macro_rules! make_empty_dds_type {
-        ($type_name:ident) => {
-            struct $type_name {}
-
-            impl DdsSerialize for $type_name {
-                fn serialize<W: Write, E: Endianness>(&self, _writer: W) -> DDSResult<()> {
-                    Ok(())
-                }
-            }
-
-            impl DdsType for $type_name {
-                fn type_name() -> &'static str {
-                    stringify!($type_name)
-                }
-
-                fn has_key() -> bool {
-                    false
-                }
-            }
-        };
-    }
-
-    make_empty_dds_type!(Foo);
-
-    #[test]
-    fn datawriter_factory_create_datawriter() {
-        let domain_participant = make_participant::<EmptyRtps>();
-
-        let publisher = make_publisher::<EmptyRtps>(domain_participant.downgrade());
-        let publisher_proxy = PublisherProxy::new(publisher.downgrade());
-
-        let topic = RtpsShared::new(make_topic(Foo::type_name(), "topic"));
-        let topic_proxy = TopicProxy::<Foo, EmptyRtps>::new(topic.downgrade());
-
-        let data_writer =
-            publisher_proxy.datawriter_factory_create_datawriter(&topic_proxy, None, None, 0);
-
-        assert!(data_writer.is_ok());
-        assert_eq!(1, publisher.read_lock().data_writer_list.len());
-    }
-
-    #[test]
-    fn datawriter_factory_delete_datawriter() {
-        let domain_participant = make_participant::<EmptyRtps>();
-
-        let publisher = make_publisher::<EmptyRtps>(domain_participant.downgrade());
-        let publisher_proxy = PublisherProxy::new(publisher.downgrade());
-
-        let topic = RtpsShared::new(make_topic(Foo::type_name(), "topic"));
-        let topic_proxy = TopicProxy::<Foo, EmptyRtps>::new(topic.downgrade());
-
-        let data_writer = publisher_proxy
-            .datawriter_factory_create_datawriter(&topic_proxy, None, None, 0)
-            .unwrap();
-
-        assert_eq!(1, publisher.read_lock().data_writer_list.len());
-
-        publisher_proxy
-            .datawriter_factory_delete_datawriter(&data_writer)
-            .unwrap();
-
-        assert_eq!(0, publisher.read_lock().data_writer_list.len());
-        assert!(data_writer.as_ref().upgrade().is_err())
-    }
-
-    #[test]
-    fn datawriter_factory_delete_datawriter_from_other_publisher() {
-        let domain_participant = make_participant::<EmptyRtps>();
-
-        let publisher = make_publisher::<EmptyRtps>(domain_participant.downgrade());
-        let publisher_proxy = PublisherProxy::new(publisher.downgrade());
-
-        let publisher2 = make_publisher::<EmptyRtps>(domain_participant.downgrade());
-        let publisher2_proxy = PublisherProxy::new(publisher2.downgrade());
-
-        let topic = RtpsShared::new(make_topic(Foo::type_name(), "topic"));
-        let topic_proxy = TopicProxy::<Foo, EmptyRtps>::new(topic.downgrade());
-
-        let data_writer = publisher_proxy
-            .datawriter_factory_create_datawriter(&topic_proxy, None, None, 0)
-            .unwrap();
-
-        assert_eq!(1, publisher.read_lock().data_writer_list.len());
-        assert_eq!(0, publisher2.read_lock().data_writer_list.len());
-
-        assert!(matches!(
-            publisher2_proxy.datawriter_factory_delete_datawriter(&data_writer),
-            Err(DDSError::PreconditionNotMet(_))
-        ));
-        assert!(data_writer.as_ref().upgrade().is_ok())
-    }
-
-    #[test]
-    fn datawriter_factory_lookup_datawriter_with_no_datawriter() {
-        let domain_participant = make_participant::<EmptyRtps>();
-
-        let publisher = make_publisher::<EmptyRtps>(domain_participant.downgrade());
-        let publisher_proxy = PublisherProxy::new(publisher.downgrade());
-
-        let topic = RtpsShared::new(make_topic(Foo::type_name(), "topic"));
-        let topic_proxy = TopicProxy::<Foo, EmptyRtps>::new(topic.downgrade());
-
-        assert!(publisher_proxy
-            .datawriter_factory_lookup_datawriter(&topic_proxy)
-            .is_err());
-    }
-
-    #[test]
-    fn datawriter_factory_lookup_datawriter_with_one_datawriter() {
-        let domain_participant = make_participant::<EmptyRtps>();
-
-        let publisher = make_publisher::<EmptyRtps>(domain_participant.downgrade());
-        let publisher_proxy = PublisherProxy::new(publisher.downgrade());
-
-        let topic = RtpsShared::new(make_topic(Foo::type_name(), "topic"));
-        let topic_proxy = TopicProxy::<Foo, EmptyRtps>::new(topic.downgrade());
-
-        let data_writer = publisher_proxy
-            .datawriter_factory_create_datawriter(&topic_proxy, None, None, 0)
-            .unwrap();
-
-        assert!(
-            publisher_proxy
-                .datawriter_factory_lookup_datawriter(&topic_proxy)
-                .unwrap()
-                .as_ref()
-                .upgrade()
-                .unwrap()
-                == data_writer.as_ref().upgrade().unwrap()
-        );
-    }
-
-    make_empty_dds_type!(Bar);
-
-    #[test]
-    fn datawriter_factory_lookup_datawriter_with_one_datawriter_with_wrong_type() {
-        let domain_participant = make_participant::<EmptyRtps>();
-
-        let publisher = make_publisher::<EmptyRtps>(domain_participant.downgrade());
-        let publisher_proxy = PublisherProxy::new(publisher.downgrade());
-
-        let topic_foo = RtpsShared::new(make_topic(Foo::type_name(), "topic"));
-        let topic_foo_proxy = TopicProxy::<Foo, EmptyRtps>::new(topic_foo.downgrade());
-
-        let topic_bar = RtpsShared::new(make_topic(Bar::type_name(), "topic"));
-        let topic_bar_proxy = TopicProxy::<Bar, EmptyRtps>::new(topic_bar.downgrade());
-
-        publisher_proxy
-            .datawriter_factory_create_datawriter(&topic_bar_proxy, None, None, 0)
-            .unwrap();
-
-        assert!(publisher_proxy
-            .datawriter_factory_lookup_datawriter(&topic_foo_proxy)
-            .is_err());
-    }
-
-    #[test]
-    fn datawriter_factory_lookup_datawriter_with_one_datawriter_with_wrong_topic() {
-        let domain_participant = make_participant::<EmptyRtps>();
-
-        let publisher = make_publisher::<EmptyRtps>(domain_participant.downgrade());
-        let publisher_proxy = PublisherProxy::new(publisher.downgrade());
-
-        let topic1 = RtpsShared::new(make_topic(Foo::type_name(), "topic1"));
-        let topic1_proxy = TopicProxy::<Foo, EmptyRtps>::new(topic1.downgrade());
-
-        let topic2 = RtpsShared::new(make_topic(Bar::type_name(), "topic2"));
-        let topic2_proxy = TopicProxy::<Bar, EmptyRtps>::new(topic2.downgrade());
-
-        publisher_proxy
-            .datawriter_factory_create_datawriter(&topic2_proxy, None, None, 0)
-            .unwrap();
-
-        assert!(publisher_proxy
-            .datawriter_factory_lookup_datawriter(&topic1_proxy)
-            .is_err());
-    }
-
-    #[test]
-    fn datawriter_factory_lookup_datawriter_with_two_dawriters_with_different_types() {
-        let domain_participant = make_participant::<EmptyRtps>();
-
-        let publisher = make_publisher::<EmptyRtps>(domain_participant.downgrade());
-        let publisher_proxy = PublisherProxy::new(publisher.downgrade());
-
-        let topic_foo = RtpsShared::new(make_topic::<EmptyRtps>(Foo::type_name(), "topic"));
-        let topic_foo_proxy = TopicProxy::<Foo, EmptyRtps>::new(topic_foo.downgrade());
-
-        let topic_bar = RtpsShared::new(make_topic::<EmptyRtps>(Bar::type_name(), "topic"));
-        let topic_bar_proxy = TopicProxy::<Bar, EmptyRtps>::new(topic_bar.downgrade());
-
-        let data_writer_foo = publisher_proxy
-            .datawriter_factory_create_datawriter(&topic_foo_proxy, None, None, 0)
-            .unwrap();
-        let data_writer_bar = publisher_proxy
-            .datawriter_factory_create_datawriter(&topic_bar_proxy, None, None, 0)
-            .unwrap();
-
-        assert!(
-            publisher_proxy
-                .datawriter_factory_lookup_datawriter(&topic_foo_proxy)
-                .unwrap()
-                .as_ref()
-                .upgrade()
-                .unwrap()
-                == data_writer_foo.as_ref().upgrade().unwrap()
-        );
-
-        assert!(
-            publisher_proxy
-                .datawriter_factory_lookup_datawriter(&topic_bar_proxy)
-                .unwrap()
-                .as_ref()
-                .upgrade()
-                .unwrap()
-                == data_writer_bar.as_ref().upgrade().unwrap()
-        );
-    }
-
-    #[test]
-    fn datawriter_factory_lookup_datawriter_with_two_datawriters_with_different_topics() {
-        let domain_participant = make_participant::<EmptyRtps>();
-
-        let publisher = make_publisher::<EmptyRtps>(domain_participant.downgrade());
-        let publisher_proxy = PublisherProxy::new(publisher.downgrade());
-
-        let topic1 = RtpsShared::new(make_topic::<EmptyRtps>(Foo::type_name(), "topic1"));
-        let topic1_proxy = TopicProxy::<Foo, EmptyRtps>::new(topic1.downgrade());
-
-        let topic2 = RtpsShared::new(make_topic::<EmptyRtps>(Bar::type_name(), "topic2"));
-        let topic2_proxy = TopicProxy::<Bar, EmptyRtps>::new(topic2.downgrade());
-
-        let data_writer1 = publisher_proxy
-            .datawriter_factory_create_datawriter(&topic1_proxy, None, None, 0)
-            .unwrap();
-        let data_writer2 = publisher_proxy
-            .datawriter_factory_create_datawriter(&topic2_proxy, None, None, 0)
-            .unwrap();
-
-        assert!(
-            publisher_proxy
-                .datawriter_factory_lookup_datawriter(&topic1_proxy)
-                .unwrap()
-                .as_ref()
-                .upgrade()
-                .unwrap()
-                == data_writer1.as_ref().upgrade().unwrap()
-        );
-
-        assert!(
-            publisher_proxy
-                .datawriter_factory_lookup_datawriter(&topic2_proxy)
-                .unwrap()
-                .as_ref()
-                .upgrade()
-                .unwrap()
-                == data_writer2.as_ref().upgrade().unwrap()
-        );
-    }
-}
+use std::sync::atomic::{self, AtomicU8};
+
+use rust_dds_api::{
+    builtin_topics::PublicationBuiltinTopicData,
+    dcps_psm::{BuiltInTopicKey, Duration, InstanceHandle, StatusMask},
+    domain::domain_participant::DomainParticipantTopicFactory,
+    infrastructure::{
+        entity::{Entity, StatusCondition},
+        qos::{DataWriterQos, PublisherQos, TopicQos},
+        qos_policy::{
+            DeadlineQosPolicy, DestinationOrderQosPolicy, DurabilityQosPolicy,
+            DurabilityServiceQosPolicy, GroupDataQosPolicy, LatencyBudgetQosPolicy,
+            LifespanQosPolicy, LivelinessQosPolicy, OwnershipQosPolicy, OwnershipStrengthQosPolicy,
+            PartitionQosPolicy, PresentationQosPolicy, ReliabilityQosPolicy,
+            ReliabilityQosPolicyKind, TopicDataQosPolicy, UserDataQosPolicy,
+        },
+    },
+    publication::{
+        data_writer::DataWriter,
+        data_writer_listener::DataWriterListener,
+        publisher::{Publisher, PublisherDataWriterFactory},
+        publisher_listener::PublisherListener,
+    },
+    return_type::{DDSError, DDSResult},
+};
+
+use rust_rtps_pim::{
+    behavior::writer::{
+        stateful_writer::RtpsStatefulWriterConstructor,
+        writer::{RtpsWriterAttributes, RtpsWriterOperations},
+    },
+    structure::{
+        entity::RtpsEntityAttributes,
+        history_cache::RtpsHistoryCacheOperations,
+        participant::RtpsParticipantAttributes,
+        types::{
+            EntityId, Guid, ReliabilityKind, TopicKind, USER_DEFINED_WRITER_NO_KEY,
+            USER_DEFINED_WRITER_WITH_KEY,
+        },
+    },
+};
+
+use crate::{
+    data_representation_builtin_endpoints::sedp_discovered_writer_data::{
+        RtpsWriterProxy, SedpDiscoveredWriterData, DCPS_PUBLICATION,
+    },
+    dds_type::{DdsSerialize, DdsType},
+    utils::{
+        rtps_structure::RtpsStructure,
+        shared_object::{RtpsShared, RtpsWeak},
+    },
+};
+
+use super::{
+    data_writer_proxy::DataWriterAttributes,
+    data_writer_proxy::{DataWriterProxy, RtpsWriter},
+    domain_participant_proxy::{DomainParticipantAttributes, DomainParticipantProxy},
+    topic_proxy::TopicProxy,
+};
+
+pub struct PublisherAttributes<Rtps>
+where
+    Rtps: RtpsStructure,
+{
+    pub _qos: PublisherQos,
+    pub rtps_group: Rtps::Group,
+    pub data_writer_list: Vec<RtpsShared<DataWriterAttributes<Rtps>>>,
+    pub user_defined_data_writer_counter: AtomicU8,
+    pub default_datawriter_qos: DataWriterQos,
+    pub parent_participant: RtpsWeak<DomainParticipantAttributes<Rtps>>,
+}
+
+impl<Rtps> PublisherAttributes<Rtps>
+where
+    Rtps: RtpsStructure,
+{
+    pub fn new(
+        qos: PublisherQos,
+        rtps_group: Rtps::Group,
+        parent_participant: RtpsWeak<DomainParticipantAttributes<Rtps>>,
+    ) -> Self {
+        Self {
+            _qos: qos,
+            rtps_group,
+            data_writer_list: Vec::new(),
+            user_defined_data_writer_counter: AtomicU8::new(0),
+            default_datawriter_qos: DataWriterQos::default(),
+            parent_participant,
+        }
+    }
+}
+
+#[derive(Clone)]
+pub struct PublisherProxy<Rtps>(pub(crate) RtpsWeak<PublisherAttributes<Rtps>>)
+where
+    Rtps: RtpsStructure;
+
+impl<Rtps> PublisherProxy<Rtps>
+where
+    Rtps: RtpsStructure,
+{
+    pub fn new(publisher_impl: RtpsWeak<PublisherAttributes<Rtps>>) -> Self {
+        Self(publisher_impl)
+    }
+}
+
+impl<Rtps> AsRef<RtpsWeak<PublisherAttributes<Rtps>>> for PublisherProxy<Rtps>
+where
+    Rtps: RtpsStructure,
+{
+    fn as_ref(&self) -> &RtpsWeak<PublisherAttributes<Rtps>> {
+        &self.0
+    }
+}
+
+impl<Foo, Rtps> PublisherDataWriterFactory<Foo> for PublisherProxy<Rtps>
+where
+    Foo: DdsType + DdsSerialize + Send + Sync + 'static,
+    Rtps: RtpsStructure,
+    Rtps::Group: RtpsEntityAttributes,
+    Rtps::Participant: RtpsParticipantAttributes,
+    Rtps::StatelessWriter: RtpsWriterOperations<DataType = Vec<u8>, ParameterListType = Vec<u8>>
+        + RtpsWriterAttributes,
+    Rtps::StatefulWriter: RtpsWriterOperations<DataType = Vec<u8>, ParameterListType = Vec<u8>>
+        + RtpsWriterAttributes
+        + RtpsStatefulWriterConstructor,
+    <Rtps::StatelessWriter as RtpsWriterAttributes>::HistoryCacheType:
+        RtpsHistoryCacheOperations<
+            CacheChangeType = <Rtps::StatelessWriter as RtpsWriterOperations>::CacheChangeType,
+        >,
+    <Rtps::StatefulWriter as RtpsWriterAttributes>::HistoryCacheType:
+        RtpsHistoryCacheOperations<
+            CacheChangeType = <Rtps::StatefulWriter as RtpsWriterOperations>::CacheChangeType,
+        >,
+{
+    type TopicType = TopicProxy<Foo, Rtps>;
+    type DataWriterType = DataWriterProxy<Foo, Rtps>;
+
+    fn datawriter_factory_create_datawriter(
+        &self,
+        topic: &Self::TopicType,
+        qos: Option<DataWriterQos>,
+        listener: Option<Box<dyn DataWriterListener + Send + Sync>>,
+        _mask: StatusMask,
+    ) -> DDSResult<Self::DataWriterType> {
+        let publisher_shared = self.0.upgrade()?;
+
+        let topic_shared = topic.as_ref().upgrade()?;
+
+        // /////// Build the GUID
+        let guid = {
+            let user_defined_data_writer_counter = publisher_shared
+                .write_lock()
+                .user_defined_data_writer_counter
+                .fetch_add(1, atomic::Ordering::SeqCst);
+
+            let entity_kind = match Foo::has_key() {
+                true => USER_DEFINED_WRITER_WITH_KEY,
+                false => USER_DEFINED_WRITER_NO_KEY,
+            };
+
+            Guid::new(
+                publisher_shared.read_lock().rtps_group.guid().prefix(),
+                EntityId::new(
+                    [
+                        publisher_shared
+                            .read_lock()
+                            .rtps_group
+                            .guid()
+                            .entity_id()
+                            .entity_key()[0],
+                        user_defined_data_writer_counter,
+                        0,
+                    ],
+                    entity_kind,
+                ),
+            )
+        };
+
+        // /////// Create data writer
+        let data_writer_shared = {
+            let qos = qos.unwrap_or(publisher_shared.read_lock().default_datawriter_qos.clone());
+            qos.is_consistent()?;
+
+            let topic_kind = match Foo::has_key() {
+                true => TopicKind::WithKey,
+                false => TopicKind::NoKey,
+            };
+
+            let reliability_level = match qos.reliability.kind {
+                ReliabilityQosPolicyKind::BestEffortReliabilityQos => ReliabilityKind::BestEffort,
+                ReliabilityQosPolicyKind::ReliableReliabilityQos => ReliabilityKind::Reliable,
+            };
+
+            let domain_participant = publisher_shared.read_lock().parent_participant.upgrade()?;
+            let rtps_writer_impl = RtpsWriter::Stateful(Rtps::StatefulWriter::new(
+                guid,
+                topic_kind,
+                reliability_level,
+                &domain_participant
+                    .read_lock()
+                    .rtps_participant
+                    .default_unicast_locator_list(),
+                &domain_participant
+                    .read_lock()
+                    .rtps_participant
+                    .default_multicast_locator_list(),
+                true,
+                rust_rtps_pim::behavior::types::Duration::new(0, 200_000_000),
+                rust_rtps_pim::behavior::types::DURATION_ZERO,
+                rust_rtps_pim::behavior::types::DURATION_ZERO,
+                None,
+            ));
+
+            let data_writer_shared = RtpsShared::new(DataWriterAttributes {
+                _qos: qos,
+                rtps_writer: rtps_writer_impl,
+                listener,
+                topic: topic_shared.clone(),
+                publisher: publisher_shared.downgrade(),
+            });
+
+            publisher_shared
+                .write_lock()
+                .data_writer_list
+                .push(data_writer_shared.clone());
+
+            data_writer_shared
+        };
+
+        // /////// Announce the data writer creation
+        {
+            let domain_participant = publisher_shared.read_lock().parent_participant.upgrade()?;
+            let domain_participant_proxy =
+                DomainParticipantProxy::new(domain_participant.downgrade());
+            let builtin_publisher = domain_participant
+                .read_lock()
+                .builtin_publisher
+                .clone()
+                .ok_or(DDSError::PreconditionNotMet(
+                    "No builtin publisher".to_string(),
+                ))?;
+            let builtin_publisher_proxy = PublisherProxy::new(builtin_publisher.downgrade());
+
+            let publication_topic =
+                domain_participant_proxy.topic_factory_lookup_topicdescription(DCPS_PUBLICATION)?;
+
+            let mut sedp_builtin_publications_announcer =
+                builtin_publisher_proxy.datawriter_factory_lookup_datawriter(&publication_topic)?;
+
+            let sedp_discovered_writer_data = SedpDiscoveredWriterData {
+                writer_proxy: RtpsWriterProxy {
+                    remote_writer_guid: guid,
+                    unicast_locator_list: domain_participant
+                        .read_lock()
+                        .rtps_participant
+                        .default_unicast_locator_list()
+                        .to_vec(),
+                    multicast_locator_list: domain_participant
+                        .read_lock()
+                        .rtps_participant
+                        .default_unicast_locator_list()
+                        .to_vec(),
+                    data_max_size_serialized: None,
+                    remote_group_entity_id: EntityId::new([0; 3], 0),
+                },
+
+                publication_builtin_topic_data: PublicationBuiltinTopicData {
+                    key: BuiltInTopicKey { value: guid.into() },
+                    participant_key: BuiltInTopicKey { value: [1; 16] },
+                    topic_name: topic_shared.read_lock().topic_name.clone(),
+                    type_name: Foo::type_name().to_string(),
+                    durability: DurabilityQosPolicy::default(),
+                    durability_service: DurabilityServiceQosPolicy::default(),
+                    deadline: DeadlineQosPolicy::default(),
+                    latency_budget: LatencyBudgetQosPolicy::default(),
+                    liveliness: LivelinessQosPolicy::default(),
+                    reliability: ReliabilityQosPolicy {
+                        kind: ReliabilityQosPolicyKind::BestEffortReliabilityQos,
+                        max_blocking_time: Duration::new(3, 0),
+                    },
+                    lifespan: LifespanQosPolicy::default(),
+                    user_data: UserDataQosPolicy::default(),
+                    ownership: OwnershipQosPolicy::default(),
+                    ownership_strength: OwnershipStrengthQosPolicy::default(),
+                    destination_order: DestinationOrderQosPolicy::default(),
+                    presentation: PresentationQosPolicy::default(),
+                    partition: PartitionQosPolicy::default(),
+                    topic_data: TopicDataQosPolicy::default(),
+                    group_data: GroupDataQosPolicy::default(),
+                },
+            };
+
+            sedp_builtin_publications_announcer
+                .write_w_timestamp(
+                    &sedp_discovered_writer_data,
+                    None,
+                    rust_dds_api::dcps_psm::Time { sec: 0, nanosec: 0 },
+                )
+                .unwrap();
+        }
+
+        Ok(DataWriterProxy::new(data_writer_shared.downgrade()))
+    }
+
+    fn datawriter_factory_delete_datawriter(
+        &self,
+        datawriter: &Self::DataWriterType,
+    ) -> DDSResult<()> {
+        let publisher_shared = self.0.upgrade()?;
+        let datawriter_shared = datawriter.as_ref().upgrade()?;
+
+        let data_writer_list = &mut publisher_shared.write_lock().data_writer_list;
+
+        data_writer_list.remove(
+            data_writer_list
+                .iter()
+                .position(|x| x == &datawriter_shared)
+                .ok_or(DDSError::PreconditionNotMet(
+                    "Data writer can only be deleted from its parent publisher".to_string(),
+                ))?,
+        );
+
+        Ok(())
+    }
+
+    fn datawriter_factory_lookup_datawriter(
+        &self,
+        topic: &Self::TopicType,
+    ) -> DDSResult<Self::DataWriterType> {
+        let publisher_shared = self.0.upgrade()?;
+        let data_writer_list = &publisher_shared.write_lock().data_writer_list;
+
+        let topic_shared = topic.as_ref().upgrade()?;
+        let topic = topic_shared.read_lock();
+
+        data_writer_list
+            .iter()
+            .find_map(|data_writer_shared| {
+                let data_writer_lock = data_writer_shared.read_lock();
+                let data_writer_topic = data_writer_lock.topic.read_lock();
+
+                if data_writer_topic.topic_name == topic.topic_name
+                    && data_writer_topic.type_name == Foo::type_name()
+                {
+                    Some(DataWriterProxy::new(data_writer_shared.downgrade()))
+                } else {
+                    None
+                }
+            })
+            .ok_or(DDSError::PreconditionNotMet("Not found".to_string()))
+    }
+}
+
+impl<Rtps> Publisher for PublisherProxy<Rtps>
+where
+    Rtps: RtpsStructure,
+{
+    type DomainParticipant = DomainParticipantProxy<Rtps>;
+
+    fn suspend_publications(&self) -> DDSResult<()> {
+        // self.rtps_writer_group_impl
+        //     .upgrade()?
+        //     .suspend_publications()
+        todo!()
+    }
+
+    fn resume_publications(&self) -> DDSResult<()> {
+        // self.rtps_writer_group_impl.upgrade()?.resume_publications()
+        todo!()
+    }
+
+    fn begin_coherent_changes(&self) -> DDSResult<()> {
+        todo!()
+    }
+
+    fn end_coherent_changes(&self) -> DDSResult<()> {
+        todo!()
+    }
+
+    fn wait_for_acknowledgments(
+        &self,
+        _max_wait: rust_dds_api::dcps_psm::Duration,
+    ) -> DDSResult<()> {
+        todo!()
+    }
+
+    fn delete_contained_entities(&self) -> DDSResult<()> {
+        todo!()
+    }
+
+    fn set_default_datawriter_qos(&mut self, _qos: Option<DataWriterQos>) -> DDSResult<()> {
+        // self.rtps_writer_group_impl
+        //     .upgrade()?
+        //     .set_default_datawriter_qos(qos)
+        todo!()
+    }
+
+    fn get_default_datawriter_qos(&self) -> DataWriterQos {
+        // self.default_datawriter_qos.lock().unwrap().clone()
+        todo!()
+    }
+
+    fn copy_from_topic_qos(
+        &self,
+        _a_datawriter_qos: &mut DataWriterQos,
+        _a_topic_qos: &TopicQos,
+    ) -> DDSResult<()> {
+        todo!()
+    }
+
+    fn get_participant(&self) -> DDSResult<Self::DomainParticipant> {
+        let publisher_attributes = self.0.upgrade()?;
+        let publisher_attributes_lock = publisher_attributes.read_lock();
+        Ok(DomainParticipantProxy::new(
+            publisher_attributes_lock.parent_participant.clone(),
+        ))
+    }
+}
+
+impl<Rtps> Entity for PublisherProxy<Rtps>
+where
+    Rtps: RtpsStructure,
+{
+    type Qos = PublisherQos;
+    type Listener = &'static dyn PublisherListener;
+
+    fn set_qos(&mut self, _qos: Option<Self::Qos>) -> DDSResult<()> {
+        // rtps_shared_write_lock(&rtps_weak_upgrade(&self.publisher_impl)?).set_qos(qos)
+        todo!()
+    }
+
+    fn get_qos(&self) -> DDSResult<Self::Qos> {
+        // rtps_shared_read_lock(&rtps_weak_upgrade(&self.publisher_impl)?).get_qos()
+        todo!()
+    }
+
+    fn set_listener(
+        &self,
+        _a_listener: Option<Self::Listener>,
+        _mask: StatusMask,
+    ) -> DDSResult<()> {
+        // rtps_shared_read_lock(&rtps_weak_upgrade(&self.publisher_impl)?)
+        //     .set_listener(a_listener, mask)
+        todo!()
+    }
+
+    fn get_listener(&self) -> DDSResult<Option<Self::Listener>> {
+        // rtps_shared_read_lock(&rtps_weak_upgrade(&self.publisher_impl)?).get_listener()
+        todo!()
+    }
+
+    fn get_statuscondition(&self) -> DDSResult<StatusCondition> {
+        // rtps_shared_read_lock(&rtps_weak_upgrade(&self.publisher_impl)?).get_statuscondition()
+        todo!()
+    }
+
+    fn get_status_changes(&self) -> DDSResult<StatusMask> {
+        // rtps_shared_read_lock(&rtps_weak_upgrade(&self.publisher_impl)?).get_status_changes()
+        todo!()
+    }
+
+    fn enable(&self) -> DDSResult<()> {
+        // rtps_shared_read_lock(&rtps_weak_upgrade(&self.publisher_impl)?).enable()
+        todo!()
+    }
+
+    fn get_instance_handle(&self) -> DDSResult<InstanceHandle> {
+        // rtps_shared_read_lock(&rtps_weak_upgrade(&self.publisher_impl)?).get_instance_handle()
+        todo!()
+    }
+}
+
+#[cfg(test)]
+mod tests {
+    use std::{io::Write, sync::atomic::AtomicU8, vec};
+
+    use rust_dds_api::{
+        dcps_psm::DomainId,
+        infrastructure::qos::{DataWriterQos, DomainParticipantQos, PublisherQos, TopicQos},
+        publication::publisher::PublisherDataWriterFactory,
+        return_type::{DDSError, DDSResult},
+    };
+    use rust_rtps_pim::{
+        behavior::{
+            types::Duration,
+            writer::{
+                stateful_writer::RtpsStatefulWriterConstructor,
+                writer::{RtpsWriterAttributes, RtpsWriterOperations},
+            },
+        },
+        discovery::sedp::builtin_endpoints::SedpBuiltinPublicationsWriter,
+        structure::{
+            entity::RtpsEntityAttributes,
+            history_cache::RtpsHistoryCacheOperations,
+            participant::{RtpsParticipantAttributes, RtpsParticipantConstructor},
+            types::{
+                ChangeKind, Guid, GuidPrefix, InstanceHandle, Locator, ReliabilityKind,
+                SequenceNumber, TopicKind, GUID_UNKNOWN,
+            },
+        },
+    };
+
+    use crate::{
+        data_representation_builtin_endpoints::sedp_discovered_writer_data::{
+            SedpDiscoveredWriterData, DCPS_PUBLICATION,
+        },
+        dds_impl::{
+            data_writer_proxy::{DataWriterAttributes, RtpsWriter},
+            domain_participant_proxy::DomainParticipantAttributes,
+            topic_proxy::{TopicAttributes, TopicProxy},
+        },
+        dds_type::{DdsSerialize, DdsType, Endianness},
+        utils::{
+            rtps_structure::RtpsStructure,
+            shared_object::{RtpsShared, RtpsWeak},
+        },
+    };
+
+    use super::{PublisherAttributes, PublisherProxy};
+
+    #[derive(Default)]
+    struct EmptyGroup;
+
+    impl RtpsEntityAttributes for EmptyGroup {
+        fn guid(&self) -> Guid {
+            GUID_UNKNOWN
+        }
+    }
+
+    struct EmptyHistoryCache {}
+    impl RtpsHistoryCacheOperations for EmptyHistoryCache {
+        type CacheChangeType = ();
+        fn add_change(&mut self, _change: ()) {}
+
+        fn remove_change<F>(&mut self, _f: F)
+        where
+            F: FnMut(&Self::CacheChangeType) -> bool,
+        {
+            todo!()
+        }
+        fn get_seq_num_min(&self) -> Option<SequenceNumber> {
+            None
+        }
+
+        fn get_seq_num_max(&self) -> Option<SequenceNumber> {
+            None
+        }
+    }
+
+    struct EmptyWriter {
+        push_mode: bool,
+        heartbeat_period: Duration,
+        nack_response_delay: Duration,
+        nack_suppression_duration: Duration,
+        last_change_sequence_number: SequenceNumber,
+        data_max_serialized: Option<i32>,
+        writer_cache: EmptyHistoryCache,
+    }
+    impl RtpsWriterOperations for EmptyWriter {
+        type DataType = Vec<u8>;
+        type ParameterListType = Vec<u8>;
+        type CacheChangeType = ();
+
+        fn new_change(
+            &mut self,
+            _kind: ChangeKind,
+            _data: Vec<u8>,
+            _inline_qos: Vec<u8>,
+            _handle: InstanceHandle,
+        ) -> () {
+            ()
+        }
+    }
+    impl RtpsWriterAttributes for EmptyWriter {
+        type HistoryCacheType = EmptyHistoryCache;
+
+        fn push_mode(&self) -> bool {
+            self.push_mode
+        }
+        fn heartbeat_period(&self) -> Duration {
+            self.heartbeat_period
+        }
+        fn nack_response_delay(&self) -> Duration {
+            self.nack_response_delay
+        }
+        fn nack_suppression_duration(&self) -> Duration {
+            self.nack_suppression_duration
+        }
+        fn last_change_sequence_number(&self) -> SequenceNumber {
+            self.last_change_sequence_number
+        }
+        fn data_max_size_serialized(&self) -> Option<i32> {
+            self.data_max_serialized
+        }
+        fn writer_cache(&mut self) -> &mut EmptyHistoryCache {
+            &mut self.writer_cache
+        }
+    }
+    impl RtpsStatefulWriterConstructor for EmptyWriter {
+        fn new(
+            _guid: Guid,
+            _topic_kind: TopicKind,
+            _reliability_level: ReliabilityKind,
+            _unicast_locator_list: &[Locator],
+            _multicast_locator_list: &[Locator],
+            _push_mode: bool,
+            _heartbeat_period: Duration,
+            _nack_response_delay: Duration,
+            _nack_suppression_duration: Duration,
+            _data_max_size_serialized: Option<i32>,
+        ) -> Self {
+            EmptyWriter {
+                push_mode: false,
+                heartbeat_period: Duration::new(0, 0),
+                nack_response_delay: Duration::new(0, 0),
+                nack_suppression_duration: Duration::new(0, 0),
+                last_change_sequence_number: SequenceNumber::default(),
+                data_max_serialized: None,
+                writer_cache: EmptyHistoryCache {},
+            }
+        }
+    }
+
+    #[derive(Default)]
+    struct EmptyParticipant {}
+
+    impl RtpsParticipantConstructor for EmptyParticipant {
+        fn new(
+            _guid: Guid,
+            _default_unicast_locator_list: &[Locator],
+            _default_multicast_locator_list: &[Locator],
+            _protocol_version: rust_rtps_pim::structure::types::ProtocolVersion,
+            _vendor_id: rust_rtps_pim::structure::types::VendorId,
+        ) -> Self {
+            EmptyParticipant {}
+        }
+    }
+
+    impl RtpsEntityAttributes for EmptyParticipant {
+        fn guid(&self) -> Guid {
+            todo!()
+        }
+    }
+
+    impl RtpsParticipantAttributes for EmptyParticipant {
+        fn protocol_version(&self) -> rust_rtps_pim::structure::types::ProtocolVersion {
+            todo!()
+        }
+
+        fn vendor_id(&self) -> rust_rtps_pim::structure::types::VendorId {
+            todo!()
+        }
+
+        fn default_unicast_locator_list(&self) -> &[Locator] {
+            &[]
+        }
+
+        fn default_multicast_locator_list(&self) -> &[Locator] {
+            &[]
+        }
+    }
+
+    struct EmptyRtps {}
+
+    impl RtpsStructure for EmptyRtps {
+        type Group = EmptyGroup;
+        type Participant = EmptyParticipant;
+        type StatelessWriter = EmptyWriter;
+        type StatefulWriter = EmptyWriter;
+        type StatelessReader = ();
+        type StatefulReader = ();
+    }
+
+    fn make_participant<Rtps>() -> RtpsShared<DomainParticipantAttributes<Rtps>>
+    where
+        Rtps: RtpsStructure<StatefulWriter = EmptyWriter>,
+        Rtps::Participant: Default + RtpsParticipantConstructor,
+        Rtps::Group: Default,
+    {
+        let domain_participant = RtpsShared::new(DomainParticipantAttributes::new(
+            GuidPrefix([0; 12]),
+            DomainId::default(),
+            0,
+            "".to_string(),
+            DomainParticipantQos::default(),
+            vec![],
+            vec![],
+            vec![],
+            vec![],
+        ));
+
+        domain_participant.write_lock().builtin_publisher =
+            Some(RtpsShared::new(PublisherAttributes::new(
+                PublisherQos::default(),
+                Rtps::Group::default(),
+                domain_participant.downgrade(),
+            )));
+
+        let sedp_topic_publication = RtpsShared::new(TopicAttributes::<Rtps>::new(
+            TopicQos::default(),
+            SedpDiscoveredWriterData::type_name(),
+            DCPS_PUBLICATION,
+            RtpsWeak::new(),
+        ));
+
+        domain_participant
+            .write_lock()
+            .topic_list
+            .push(sedp_topic_publication.clone());
+
+        let sedp_builtin_publications_rtps_writer =
+            SedpBuiltinPublicationsWriter::create::<EmptyWriter>(GuidPrefix([0; 12]), &[], &[]);
+        let sedp_builtin_publications_data_writer = RtpsShared::new(DataWriterAttributes::new(
+            DataWriterQos::default(),
+            RtpsWriter::Stateful(sedp_builtin_publications_rtps_writer),
+            sedp_topic_publication.clone(),
+            domain_participant
+                .read_lock()
+                .builtin_publisher
+                .as_ref()
+                .unwrap()
+                .downgrade(),
+        ));
+        domain_participant
+            .read_lock()
+            .builtin_publisher
+            .as_ref()
+            .unwrap()
+            .write_lock()
+            .data_writer_list
+            .push(sedp_builtin_publications_data_writer.clone());
+
+        domain_participant
+    }
+
+    fn make_publisher<Rtps: RtpsStructure>(
+        parent: RtpsWeak<DomainParticipantAttributes<Rtps>>,
+    ) -> RtpsShared<PublisherAttributes<Rtps>>
+    where
+        Rtps::Group: Default,
+    {
+        RtpsShared::new(PublisherAttributes {
+            _qos: PublisherQos::default(),
+            rtps_group: Rtps::Group::default(),
+            data_writer_list: Vec::new(),
+            user_defined_data_writer_counter: AtomicU8::new(0),
+            default_datawriter_qos: DataWriterQos::default(),
+            parent_participant: parent,
+        })
+    }
+
+    fn make_topic<Rtps: RtpsStructure>(
+        type_name: &'static str,
+        topic_name: &'static str,
+    ) -> TopicAttributes<Rtps> {
+        TopicAttributes::new(TopicQos::default(), type_name, topic_name, RtpsWeak::new())
+    }
+
+    macro_rules! make_empty_dds_type {
+        ($type_name:ident) => {
+            struct $type_name {}
+
+            impl DdsSerialize for $type_name {
+                fn serialize<W: Write, E: Endianness>(&self, _writer: W) -> DDSResult<()> {
+                    Ok(())
+                }
+            }
+
+            impl DdsType for $type_name {
+                fn type_name() -> &'static str {
+                    stringify!($type_name)
+                }
+
+                fn has_key() -> bool {
+                    false
+                }
+            }
+        };
+    }
+
+    make_empty_dds_type!(Foo);
+
+    #[test]
+    fn datawriter_factory_create_datawriter() {
+        let domain_participant = make_participant::<EmptyRtps>();
+
+        let publisher = make_publisher::<EmptyRtps>(domain_participant.downgrade());
+        let publisher_proxy = PublisherProxy::new(publisher.downgrade());
+
+        let topic = RtpsShared::new(make_topic(Foo::type_name(), "topic"));
+        let topic_proxy = TopicProxy::<Foo, EmptyRtps>::new(topic.downgrade());
+
+        let data_writer =
+            publisher_proxy.datawriter_factory_create_datawriter(&topic_proxy, None, None, 0);
+
+        assert!(data_writer.is_ok());
+        assert_eq!(1, publisher.read_lock().data_writer_list.len());
+    }
+
+    #[test]
+    fn datawriter_factory_delete_datawriter() {
+        let domain_participant = make_participant::<EmptyRtps>();
+
+        let publisher = make_publisher::<EmptyRtps>(domain_participant.downgrade());
+        let publisher_proxy = PublisherProxy::new(publisher.downgrade());
+
+        let topic = RtpsShared::new(make_topic(Foo::type_name(), "topic"));
+        let topic_proxy = TopicProxy::<Foo, EmptyRtps>::new(topic.downgrade());
+
+        let data_writer = publisher_proxy
+            .datawriter_factory_create_datawriter(&topic_proxy, None, None, 0)
+            .unwrap();
+
+        assert_eq!(1, publisher.read_lock().data_writer_list.len());
+
+        publisher_proxy
+            .datawriter_factory_delete_datawriter(&data_writer)
+            .unwrap();
+
+        assert_eq!(0, publisher.read_lock().data_writer_list.len());
+        assert!(data_writer.as_ref().upgrade().is_err())
+    }
+
+    #[test]
+    fn datawriter_factory_delete_datawriter_from_other_publisher() {
+        let domain_participant = make_participant::<EmptyRtps>();
+
+        let publisher = make_publisher::<EmptyRtps>(domain_participant.downgrade());
+        let publisher_proxy = PublisherProxy::new(publisher.downgrade());
+
+        let publisher2 = make_publisher::<EmptyRtps>(domain_participant.downgrade());
+        let publisher2_proxy = PublisherProxy::new(publisher2.downgrade());
+
+        let topic = RtpsShared::new(make_topic(Foo::type_name(), "topic"));
+        let topic_proxy = TopicProxy::<Foo, EmptyRtps>::new(topic.downgrade());
+
+        let data_writer = publisher_proxy
+            .datawriter_factory_create_datawriter(&topic_proxy, None, None, 0)
+            .unwrap();
+
+        assert_eq!(1, publisher.read_lock().data_writer_list.len());
+        assert_eq!(0, publisher2.read_lock().data_writer_list.len());
+
+        assert!(matches!(
+            publisher2_proxy.datawriter_factory_delete_datawriter(&data_writer),
+            Err(DDSError::PreconditionNotMet(_))
+        ));
+        assert!(data_writer.as_ref().upgrade().is_ok())
+    }
+
+    #[test]
+    fn datawriter_factory_lookup_datawriter_with_no_datawriter() {
+        let domain_participant = make_participant::<EmptyRtps>();
+
+        let publisher = make_publisher::<EmptyRtps>(domain_participant.downgrade());
+        let publisher_proxy = PublisherProxy::new(publisher.downgrade());
+
+        let topic = RtpsShared::new(make_topic(Foo::type_name(), "topic"));
+        let topic_proxy = TopicProxy::<Foo, EmptyRtps>::new(topic.downgrade());
+
+        assert!(publisher_proxy
+            .datawriter_factory_lookup_datawriter(&topic_proxy)
+            .is_err());
+    }
+
+    #[test]
+    fn datawriter_factory_lookup_datawriter_with_one_datawriter() {
+        let domain_participant = make_participant::<EmptyRtps>();
+
+        let publisher = make_publisher::<EmptyRtps>(domain_participant.downgrade());
+        let publisher_proxy = PublisherProxy::new(publisher.downgrade());
+
+        let topic = RtpsShared::new(make_topic(Foo::type_name(), "topic"));
+        let topic_proxy = TopicProxy::<Foo, EmptyRtps>::new(topic.downgrade());
+
+        let data_writer = publisher_proxy
+            .datawriter_factory_create_datawriter(&topic_proxy, None, None, 0)
+            .unwrap();
+
+        assert!(
+            publisher_proxy
+                .datawriter_factory_lookup_datawriter(&topic_proxy)
+                .unwrap()
+                .as_ref()
+                .upgrade()
+                .unwrap()
+                == data_writer.as_ref().upgrade().unwrap()
+        );
+    }
+
+    make_empty_dds_type!(Bar);
+
+    #[test]
+    fn datawriter_factory_lookup_datawriter_with_one_datawriter_with_wrong_type() {
+        let domain_participant = make_participant::<EmptyRtps>();
+
+        let publisher = make_publisher::<EmptyRtps>(domain_participant.downgrade());
+        let publisher_proxy = PublisherProxy::new(publisher.downgrade());
+
+        let topic_foo = RtpsShared::new(make_topic(Foo::type_name(), "topic"));
+        let topic_foo_proxy = TopicProxy::<Foo, EmptyRtps>::new(topic_foo.downgrade());
+
+        let topic_bar = RtpsShared::new(make_topic(Bar::type_name(), "topic"));
+        let topic_bar_proxy = TopicProxy::<Bar, EmptyRtps>::new(topic_bar.downgrade());
+
+        publisher_proxy
+            .datawriter_factory_create_datawriter(&topic_bar_proxy, None, None, 0)
+            .unwrap();
+
+        assert!(publisher_proxy
+            .datawriter_factory_lookup_datawriter(&topic_foo_proxy)
+            .is_err());
+    }
+
+    #[test]
+    fn datawriter_factory_lookup_datawriter_with_one_datawriter_with_wrong_topic() {
+        let domain_participant = make_participant::<EmptyRtps>();
+
+        let publisher = make_publisher::<EmptyRtps>(domain_participant.downgrade());
+        let publisher_proxy = PublisherProxy::new(publisher.downgrade());
+
+        let topic1 = RtpsShared::new(make_topic(Foo::type_name(), "topic1"));
+        let topic1_proxy = TopicProxy::<Foo, EmptyRtps>::new(topic1.downgrade());
+
+        let topic2 = RtpsShared::new(make_topic(Bar::type_name(), "topic2"));
+        let topic2_proxy = TopicProxy::<Bar, EmptyRtps>::new(topic2.downgrade());
+
+        publisher_proxy
+            .datawriter_factory_create_datawriter(&topic2_proxy, None, None, 0)
+            .unwrap();
+
+        assert!(publisher_proxy
+            .datawriter_factory_lookup_datawriter(&topic1_proxy)
+            .is_err());
+    }
+
+    #[test]
+    fn datawriter_factory_lookup_datawriter_with_two_dawriters_with_different_types() {
+        let domain_participant = make_participant::<EmptyRtps>();
+
+        let publisher = make_publisher::<EmptyRtps>(domain_participant.downgrade());
+        let publisher_proxy = PublisherProxy::new(publisher.downgrade());
+
+        let topic_foo = RtpsShared::new(make_topic::<EmptyRtps>(Foo::type_name(), "topic"));
+        let topic_foo_proxy = TopicProxy::<Foo, EmptyRtps>::new(topic_foo.downgrade());
+
+        let topic_bar = RtpsShared::new(make_topic::<EmptyRtps>(Bar::type_name(), "topic"));
+        let topic_bar_proxy = TopicProxy::<Bar, EmptyRtps>::new(topic_bar.downgrade());
+
+        let data_writer_foo = publisher_proxy
+            .datawriter_factory_create_datawriter(&topic_foo_proxy, None, None, 0)
+            .unwrap();
+        let data_writer_bar = publisher_proxy
+            .datawriter_factory_create_datawriter(&topic_bar_proxy, None, None, 0)
+            .unwrap();
+
+        assert!(
+            publisher_proxy
+                .datawriter_factory_lookup_datawriter(&topic_foo_proxy)
+                .unwrap()
+                .as_ref()
+                .upgrade()
+                .unwrap()
+                == data_writer_foo.as_ref().upgrade().unwrap()
+        );
+
+        assert!(
+            publisher_proxy
+                .datawriter_factory_lookup_datawriter(&topic_bar_proxy)
+                .unwrap()
+                .as_ref()
+                .upgrade()
+                .unwrap()
+                == data_writer_bar.as_ref().upgrade().unwrap()
+        );
+    }
+
+    #[test]
+    fn datawriter_factory_lookup_datawriter_with_two_datawriters_with_different_topics() {
+        let domain_participant = make_participant::<EmptyRtps>();
+
+        let publisher = make_publisher::<EmptyRtps>(domain_participant.downgrade());
+        let publisher_proxy = PublisherProxy::new(publisher.downgrade());
+
+        let topic1 = RtpsShared::new(make_topic::<EmptyRtps>(Foo::type_name(), "topic1"));
+        let topic1_proxy = TopicProxy::<Foo, EmptyRtps>::new(topic1.downgrade());
+
+        let topic2 = RtpsShared::new(make_topic::<EmptyRtps>(Bar::type_name(), "topic2"));
+        let topic2_proxy = TopicProxy::<Bar, EmptyRtps>::new(topic2.downgrade());
+
+        let data_writer1 = publisher_proxy
+            .datawriter_factory_create_datawriter(&topic1_proxy, None, None, 0)
+            .unwrap();
+        let data_writer2 = publisher_proxy
+            .datawriter_factory_create_datawriter(&topic2_proxy, None, None, 0)
+            .unwrap();
+
+        assert!(
+            publisher_proxy
+                .datawriter_factory_lookup_datawriter(&topic1_proxy)
+                .unwrap()
+                .as_ref()
+                .upgrade()
+                .unwrap()
+                == data_writer1.as_ref().upgrade().unwrap()
+        );
+
+        assert!(
+            publisher_proxy
+                .datawriter_factory_lookup_datawriter(&topic2_proxy)
+                .unwrap()
+                .as_ref()
+                .upgrade()
+                .unwrap()
+                == data_writer2.as_ref().upgrade().unwrap()
+        );
+    }
+}