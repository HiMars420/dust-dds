--- conflicted
+++ resolved
@@ -41,11 +41,7 @@
     PSM::DurationType: Send,
     PSM::EntityIdType: Send,
     PSM::InstanceHandleType: Send,
-<<<<<<< HEAD
-    PSM::ParameterListType: Clone + Send,
-=======
-    PSM::ParameterListSubmessageElementType: Send,
->>>>>>> edb18977
+    PSM::ParameterListSubmessageElementType: Clone + Send,
 {
     type TopicType = TopicImpl<'t, T, PSM>;
     type DataReaderType = DataReaderImpl<'dr, 's, 't, T, PSM>;
@@ -82,11 +78,7 @@
     PSM::DurationType: Send,
     PSM::EntityIdType: Send,
     PSM::InstanceHandleType: Send,
-<<<<<<< HEAD
-    PSM::ParameterListType: Clone + Send,
-=======
-    PSM::ParameterListSubmessageElementType: Send,
->>>>>>> edb18977
+    PSM::ParameterListSubmessageElementType: Clone + Send,
 {
     fn begin_access(&self) -> DDSResult<()> {
         todo!()
