use rust_dds_api::{
    builtin_topics::SubscriptionBuiltinTopicData,
    dcps_psm::{
        BuiltInTopicKey, Duration, InstanceHandle, InstanceStateKind, SampleLostStatus,
        SampleStateKind, StatusMask, ViewStateKind,
    },
    domain::domain_participant::DomainParticipantTopicFactory,
    infrastructure::{
        entity::{Entity, StatusCondition},
        qos::{DataReaderQos, SubscriberQos, TopicQos},
        qos_policy::{
            DeadlineQosPolicy, DestinationOrderQosPolicy, DurabilityQosPolicy, GroupDataQosPolicy,
            LatencyBudgetQosPolicy, LivelinessQosPolicy, OwnershipQosPolicy, PartitionQosPolicy,
            PresentationQosPolicy, ReliabilityQosPolicy, ReliabilityQosPolicyKind,
            TimeBasedFilterQosPolicy, TopicDataQosPolicy, UserDataQosPolicy,
        },
    },
    publication::{data_writer::DataWriter, publisher::PublisherDataWriterFactory},
    return_type::{DDSError, DDSResult},
    subscription::{
        data_reader::AnyDataReader,
        data_reader_listener::DataReaderListener,
        subscriber::{Subscriber, SubscriberDataReaderFactory},
        subscriber_listener::SubscriberListener,
    },
};

use rust_rtps_pim::{
    behavior::{
        reader::stateful_reader::RtpsStatefulReaderConstructor,
        writer::{
            stateful_writer::RtpsStatefulWriterConstructor,
            writer::{RtpsWriterAttributes, RtpsWriterOperations},
        },
    },
    structure::{
        entity::RtpsEntityAttributes,
        history_cache::RtpsHistoryCacheOperations,
        participant::RtpsParticipantAttributes,
        types::{
            EntityId, Guid, ReliabilityKind, TopicKind, USER_DEFINED_WRITER_NO_KEY,
            USER_DEFINED_WRITER_WITH_KEY,
        },
    },
};

use crate::{
    data_representation_builtin_endpoints::sedp_discovered_reader_data::{
        RtpsReaderProxy, SedpDiscoveredReaderData, DCPS_SUBSCRIPTION,
    },
    dds_type::{DdsDeserialize, DdsType},
    utils::{
        rtps_structure::RtpsStructure,
        shared_object::{RtpsShared, RtpsWeak},
    },
};

use super::{
    data_reader_proxy::{DataReaderAttributes, DataReaderProxy, RtpsReader},
    domain_participant_proxy::{DomainParticipantAttributes, DomainParticipantProxy},
    publisher_proxy::PublisherProxy,
    topic_proxy::TopicProxy,
};

pub struct SubscriberAttributes<Rtps>
where
    Rtps: RtpsStructure,
{
    pub qos: SubscriberQos,
    pub rtps_group: Rtps::Group,
    pub data_reader_list: Vec<RtpsShared<DataReaderAttributes<Rtps>>>,
    pub user_defined_data_reader_counter: u8,
    pub default_data_reader_qos: DataReaderQos,
    pub parent_domain_participant: RtpsWeak<DomainParticipantAttributes<Rtps>>,
}

impl<Rtps> SubscriberAttributes<Rtps>
where
    Rtps: RtpsStructure,
{
    pub fn new(
        qos: SubscriberQos,
        rtps_group: Rtps::Group,
        parent_domain_participant: RtpsWeak<DomainParticipantAttributes<Rtps>>,
    ) -> Self {
        Self {
            qos,
            rtps_group,
            data_reader_list: Vec::new(),
            user_defined_data_reader_counter: 0,
            default_data_reader_qos: DataReaderQos::default(),
            parent_domain_participant,
        }
    }
}

#[derive(Clone)]
pub struct SubscriberProxy<Rtps>
where
    Rtps: RtpsStructure,
{
    participant: DomainParticipantProxy<Rtps>,
    subscriber_impl: RtpsWeak<SubscriberAttributes<Rtps>>,
}

impl<Rtps> SubscriberProxy<Rtps>
where
    Rtps: RtpsStructure,
{
    pub fn new(
        participant: DomainParticipantProxy<Rtps>,
        subscriber_impl: RtpsWeak<SubscriberAttributes<Rtps>>,
    ) -> Self {
        Self {
            participant,
            subscriber_impl,
        }
    }
}

impl<Rtps> AsRef<RtpsWeak<SubscriberAttributes<Rtps>>> for SubscriberProxy<Rtps>
where
    Rtps: RtpsStructure,
{
    fn as_ref(&self) -> &RtpsWeak<SubscriberAttributes<Rtps>> {
        &self.subscriber_impl
    }
}

impl<Foo, Rtps> SubscriberDataReaderFactory<Foo> for SubscriberProxy<Rtps>
where
    Foo: DdsType + for<'a> DdsDeserialize<'a> + Send + Sync + 'static,
    Rtps: RtpsStructure,
    Rtps::Group: RtpsEntityAttributes,
    Rtps::Participant: RtpsParticipantAttributes,
    Rtps::StatefulReader: RtpsStatefulReaderConstructor,
    Rtps::StatelessWriter: RtpsWriterOperations<DataType = Vec<u8>, ParameterListType = Vec<u8>>
        + RtpsWriterAttributes,
    Rtps::StatefulWriter: RtpsWriterOperations<DataType = Vec<u8>, ParameterListType = Vec<u8>>
        + RtpsWriterAttributes
        + RtpsStatefulWriterConstructor,
    <Rtps::StatelessWriter as RtpsWriterAttributes>::HistoryCacheType:
        RtpsHistoryCacheOperations<
            CacheChangeType = <Rtps::StatelessWriter as RtpsWriterOperations>::CacheChangeType,
        >,
    <Rtps::StatefulWriter as RtpsWriterAttributes>::HistoryCacheType:
        RtpsHistoryCacheOperations<
            CacheChangeType = <Rtps::StatefulWriter as RtpsWriterOperations>::CacheChangeType,
        >,
{
    type TopicType = TopicProxy<Foo, Rtps>;
    type DataReaderType = DataReaderProxy<Foo, Rtps>;

    fn datareader_factory_create_datareader(
        &self,
        topic: &Self::TopicType,
        qos: Option<DataReaderQos>,
        listener: Option<Box<dyn DataReaderListener + Send + Sync>>,
        _mask: StatusMask,
    ) -> DDSResult<Self::DataReaderType> {
        let subscriber_shared = self.subscriber_impl.upgrade()?;

        let topic_shared = topic.as_ref().upgrade()?;

        // /////// Build the GUID
        let entity_id = {
            let entity_kind = match Foo::has_key() {
                true => USER_DEFINED_WRITER_WITH_KEY,
                false => USER_DEFINED_WRITER_NO_KEY,
            };

            EntityId::new(
                [
                    subscriber_shared
                        .read_lock()
                        .rtps_group
                        .guid()
                        .entity_id()
                        .entity_key()[0],
                    subscriber_shared
                        .read_lock()
                        .user_defined_data_reader_counter,
                    0,
                ],
                entity_kind,
            )
        };

        let guid = Guid::new(
            subscriber_shared.read_lock().rtps_group.guid().prefix(),
            entity_id,
        );

        // /////// Create data reader
        let data_reader_shared = {
            let qos = qos.unwrap_or(
                subscriber_shared
                    .read_lock()
                    .default_data_reader_qos
                    .clone(),
            );
            qos.is_consistent()?;

            let topic_kind = match Foo::has_key() {
                true => TopicKind::WithKey,
                false => TopicKind::NoKey,
            };

            let reliability_level = match qos.reliability.kind {
                ReliabilityQosPolicyKind::BestEffortReliabilityQos => ReliabilityKind::BestEffort,
                ReliabilityQosPolicyKind::ReliableReliabilityQos => ReliabilityKind::Reliable,
            };

            let domain_participant = subscriber_shared
                .read_lock()
                .parent_domain_participant
                .upgrade()?;
            let rtps_reader = RtpsReader::Stateful(Rtps::StatefulReader::new(
                guid,
                topic_kind,
                reliability_level,
                &domain_participant
                    .read_lock()
                    .rtps_participant
                    .default_unicast_locator_list(),
                &domain_participant
                    .read_lock()
                    .rtps_participant
                    .default_multicast_locator_list(),
                rust_rtps_pim::behavior::types::DURATION_ZERO,
                rust_rtps_pim::behavior::types::DURATION_ZERO,
                false,
            ));

            let data_reader = DataReaderAttributes {
                rtps_reader,
                _qos: qos,
                topic: topic_shared.clone(),
                listener,
                parent_subscriber: self.subscriber_impl.clone(),
            };

            let data_reader_shared = RtpsShared::new(data_reader);

            subscriber_shared
                .write_lock()
                .data_reader_list
                .push(data_reader_shared.clone());

            data_reader_shared
        };

        // /////// Announce the data reader creation
        {
            let domain_participant = subscriber_shared
                .read_lock()
                .parent_domain_participant
                .upgrade()?;
            let domain_participant_proxy =
                DomainParticipantProxy::new(domain_participant.downgrade());
            let builtin_publisher = domain_participant
                .read_lock()
                .builtin_publisher
                .clone()
                .ok_or(DDSError::PreconditionNotMet(
                    "No builtin publisher".to_string(),
                ))?;
            let builtin_publisher_proxy = PublisherProxy::new(builtin_publisher.downgrade());

            let subscription_topic = domain_participant_proxy
                .topic_factory_lookup_topicdescription(DCPS_SUBSCRIPTION)?;

            let mut sedp_builtin_subscription_announcer = builtin_publisher_proxy
                .datawriter_factory_lookup_datawriter(&subscription_topic)?;

            let sedp_discovered_reader_data = SedpDiscoveredReaderData {
                reader_proxy: RtpsReaderProxy {
                    remote_reader_guid: guid,
                    remote_group_entity_id: entity_id,
                    unicast_locator_list: domain_participant
                        .read_lock()
                        .rtps_participant
                        .default_unicast_locator_list()
                        .to_vec(),
                    multicast_locator_list: domain_participant
                        .read_lock()
                        .rtps_participant
                        .default_multicast_locator_list()
                        .to_vec(),
                    expects_inline_qos: false,
                },

                subscription_builtin_topic_data: SubscriptionBuiltinTopicData {
                    key: BuiltInTopicKey { value: guid.into() },
                    participant_key: BuiltInTopicKey { value: [1; 16] },
                    topic_name: topic_shared.read_lock().topic_name.clone(),
                    type_name: Foo::type_name().to_string(),
                    durability: DurabilityQosPolicy::default(),
                    deadline: DeadlineQosPolicy::default(),
                    latency_budget: LatencyBudgetQosPolicy::default(),
                    liveliness: LivelinessQosPolicy::default(),
                    reliability: ReliabilityQosPolicy {
                        kind: ReliabilityQosPolicyKind::BestEffortReliabilityQos,
                        max_blocking_time: Duration::new(3, 0),
                    },
                    ownership: OwnershipQosPolicy::default(),
                    destination_order: DestinationOrderQosPolicy::default(),
                    user_data: UserDataQosPolicy::default(),
                    time_based_filter: TimeBasedFilterQosPolicy::default(),
                    presentation: PresentationQosPolicy::default(),
                    partition: PartitionQosPolicy::default(),
                    topic_data: TopicDataQosPolicy::default(),
                    group_data: GroupDataQosPolicy::default(),
                },
            };

            sedp_builtin_subscription_announcer
                .write_w_timestamp(
                    &sedp_discovered_reader_data,
                    None,
                    rust_dds_api::dcps_psm::Time { sec: 0, nanosec: 0 },
                )
                .unwrap();
        }

        Ok(DataReaderProxy::new(data_reader_shared.downgrade()))
    }

    fn datareader_factory_delete_datareader(
        &self,
        datareader: &Self::DataReaderType,
    ) -> DDSResult<()> {
        let subscriber_shared = self.subscriber_impl.upgrade()?;
        let datareader_shared = datareader.as_ref().upgrade()?;

        let data_reader_list = &mut subscriber_shared.write_lock().data_reader_list;

        data_reader_list.remove(
            data_reader_list
                .iter()
                .position(|x| x == &datareader_shared)
                .ok_or(DDSError::PreconditionNotMet(
                    "Data reader can only be deleted from its parent subscriber".to_string(),
                ))?,
        );

        Ok(())
    }

    fn datareader_factory_lookup_datareader(
        &self,
        topic: &Self::TopicType,
    ) -> DDSResult<Self::DataReaderType> {
        let subscriber_shared = self.subscriber_impl.upgrade()?;
        let data_reader_list = &subscriber_shared.write_lock().data_reader_list;

        let topic_shared = topic.as_ref().upgrade()?;
        let topic = topic_shared.read_lock();

        data_reader_list
            .iter()
            .find_map(|data_reader_shared| {
                let data_reader_lock = data_reader_shared.read_lock();
                let data_reader_topic = data_reader_lock.topic.read_lock();

                if data_reader_topic.topic_name == topic.topic_name
                    && data_reader_topic.type_name == Foo::type_name()
                {
                    Some(DataReaderProxy::new(data_reader_shared.downgrade()))
                } else {
                    None
                }
            })
            .ok_or(DDSError::PreconditionNotMet("Not found".to_string()))
    }
}

impl<Rtps> Subscriber for SubscriberProxy<Rtps>
where
    Rtps: RtpsStructure,
{
    type DomainParticipant = DomainParticipantProxy<Rtps>;

    fn begin_access(&self) -> DDSResult<()> {
        todo!()
    }

    fn end_access(&self) -> DDSResult<()> {
        todo!()
    }

    fn get_datareaders(
        &self,
        _readers: &mut [&mut dyn AnyDataReader],
        _sample_states: &[SampleStateKind],
        _view_states: &[ViewStateKind],
        _instance_states: &[InstanceStateKind],
    ) -> DDSResult<()> {
        todo!()
    }

    fn notify_datareaders(&self) -> DDSResult<()> {
        todo!()
    }

    fn get_sample_lost_status(&self, _status: &mut SampleLostStatus) -> DDSResult<()> {
        todo!()
    }

    fn delete_contained_entities(&self) -> DDSResult<()> {
        todo!()
    }

    fn set_default_datareader_qos(&self, _qos: Option<DataReaderQos>) -> DDSResult<()> {
        todo!()
    }

    fn get_default_datareader_qos(&self) -> DDSResult<DataReaderQos> {
        todo!()
    }

    fn copy_from_topic_qos(
        &self,
        _a_datareader_qos: &mut DataReaderQos,
        _a_topic_qos: &TopicQos,
    ) -> DDSResult<()> {
        todo!()
    }

    fn get_participant(&self) -> Self::DomainParticipant {
        self.participant.clone()
    }
}

impl<Rtps> Entity for SubscriberProxy<Rtps>
where
    Rtps: RtpsStructure,
{
    type Qos = SubscriberQos;
    type Listener = &'static dyn SubscriberListener;

    fn set_qos(&mut self, _qos: Option<Self::Qos>) -> DDSResult<()> {
        // rtps_shared_write_lock(&rtps_weak_upgrade(&self.subscriber_impl)?).set_qos(qos)
        todo!()
    }

    fn get_qos(&self) -> DDSResult<Self::Qos> {
        // rtps_shared_read_lock(&rtps_weak_upgrade(&self.subscriber_impl)?).get_qos()
        todo!()
    }

    fn set_listener(
        &self,
        _a_listener: Option<Self::Listener>,
        _mask: StatusMask,
    ) -> DDSResult<()> {
        // rtps_shared_read_lock(&rtps_weak_upgrade(&self.subscriber_impl)?)
        // .set_listener(a_listener, mask)
        todo!()
    }

    fn get_listener(&self) -> DDSResult<Option<Self::Listener>> {
        // rtps_shared_read_lock(&rtps_weak_upgrade(&self.subscriber_impl)?).get_listener()
        todo!()
    }

    fn get_statuscondition(&self) -> DDSResult<StatusCondition> {
        // rtps_shared_read_lock(&rtps_weak_upgrade(&self.subscriber_impl)?).get_statuscondition()
        todo!()
    }

    fn get_status_changes(&self) -> DDSResult<StatusMask> {
        // rtps_shared_read_lock(&rtps_weak_upgrade(&self.subscriber_impl)?).get_status_changes()
        todo!()
    }

    fn enable(&self) -> DDSResult<()> {
        // rtps_shared_read_lock(&rtps_weak_upgrade(&self.subscriber_impl)?).enable()
        todo!()
    }

    fn get_instance_handle(&self) -> DDSResult<InstanceHandle> {
        // rtps_shared_read_lock(&rtps_weak_upgrade(&self.subscriber_impl)?).get_instance_handle()
        todo!()
    }
}

#[cfg(test)]
mod tests {
    use rust_dds_api::{
        dcps_psm::{DomainId, InstanceHandle},
        infrastructure::qos::{
            DataReaderQos, DataWriterQos, DomainParticipantQos, PublisherQos, SubscriberQos,
            TopicQos,
        },
        return_type::{DDSError, DDSResult},
        subscription::subscriber::{Subscriber, SubscriberDataReaderFactory},
    };

    use rust_rtps_pim::{
        behavior::{
            reader::stateful_reader::RtpsStatefulReaderConstructor,
            types::Duration,
            writer::{
                stateful_writer::RtpsStatefulWriterConstructor,
                writer::{RtpsWriterAttributes, RtpsWriterOperations},
            },
        },
        discovery::sedp::builtin_endpoints::SedpBuiltinSubscriptionsWriter,
        structure::{
            entity::RtpsEntityAttributes,
            history_cache::RtpsHistoryCacheOperations,
            participant::{RtpsParticipantAttributes, RtpsParticipantConstructor},
            types::{
                ChangeKind, Guid, GuidPrefix, Locator, ReliabilityKind, SequenceNumber, TopicKind,
                GUID_UNKNOWN,
            },
        },
    };

    use crate::{
        data_representation_builtin_endpoints::sedp_discovered_reader_data::{
            SedpDiscoveredReaderData, DCPS_SUBSCRIPTION,
        },
        dds_impl::{
            data_writer_proxy::{DataWriterAttributes, RtpsWriter},
            domain_participant_proxy::{DomainParticipantAttributes, DomainParticipantProxy},
            publisher_proxy::PublisherAttributes,
            topic_proxy::{TopicAttributes, TopicProxy},
        },
        dds_type::{DdsDeserialize, DdsType},
        utils::{
            rtps_structure::RtpsStructure,
            shared_object::{RtpsShared, RtpsWeak},
        },
    };

    use super::{SubscriberAttributes, SubscriberProxy};

    #[derive(Default)]
    struct EmptyGroup {}
    impl RtpsEntityAttributes for EmptyGroup {
        fn guid(&self) -> Guid {
            GUID_UNKNOWN
        }
    }

    struct EmptyHistoryCache {}
    impl RtpsHistoryCacheOperations for EmptyHistoryCache {
        type CacheChangeType = ();
        fn add_change(&mut self, _change: ()) {}
<<<<<<< HEAD

        fn remove_change<F>(&mut self, _f: F)
        where
            F: FnMut(&Self::CacheChangeType) -> bool,
        {
            todo!()
        }
=======
        fn remove_change(&mut self, _seq_num: SequenceNumber) {}
>>>>>>> 23585b2f
        fn get_seq_num_min(&self) -> Option<SequenceNumber> {
            None
        }

        fn get_seq_num_max(&self) -> Option<SequenceNumber> {
            None
        }
    }

    struct EmptyWriter {
        push_mode: bool,
        heartbeat_period: Duration,
        nack_response_delay: Duration,
        nack_suppression_duration: Duration,
        last_change_sequence_number: SequenceNumber,
        data_max_serialized: Option<i32>,
        writer_cache: EmptyHistoryCache,
    }
    impl RtpsWriterOperations for EmptyWriter {
        type DataType = Vec<u8>;
        type ParameterListType = Vec<u8>;
        type CacheChangeType = ();

        fn new_change(
            &mut self,
            _kind: ChangeKind,
            _data: Vec<u8>,
            _inline_qos: Vec<u8>,
            _handle: InstanceHandle,
        ) -> () {
            ()
        }
    }
    impl RtpsWriterAttributes for EmptyWriter {
        type HistoryCacheType = EmptyHistoryCache;

        fn push_mode(&self) -> bool {
            self.push_mode
        }
        fn heartbeat_period(&self) -> Duration {
            self.heartbeat_period
        }
        fn nack_response_delay(&self) -> Duration {
            self.nack_response_delay
        }
        fn nack_suppression_duration(&self) -> Duration {
            self.nack_suppression_duration
        }
        fn last_change_sequence_number(&self) -> SequenceNumber {
            self.last_change_sequence_number
        }
        fn data_max_size_serialized(&self) -> Option<i32> {
            self.data_max_serialized
        }
        fn writer_cache(&mut self) -> &mut EmptyHistoryCache {
            &mut self.writer_cache
        }
    }
    impl RtpsStatefulWriterConstructor for EmptyWriter {
        fn new(
            _guid: Guid,
            _topic_kind: TopicKind,
            _reliability_level: ReliabilityKind,
            _unicast_locator_list: &[Locator],
            _multicast_locator_list: &[Locator],
            _push_mode: bool,
            _heartbeat_period: Duration,
            _nack_response_delay: Duration,
            _nack_suppression_duration: Duration,
            _data_max_size_serialized: Option<i32>,
        ) -> Self {
            EmptyWriter {
                push_mode: false,
                heartbeat_period: Duration::new(0, 0),
                nack_response_delay: Duration::new(0, 0),
                nack_suppression_duration: Duration::new(0, 0),
                last_change_sequence_number: SequenceNumber::default(),
                data_max_serialized: None,
                writer_cache: EmptyHistoryCache {},
            }
        }
    }

    struct EmptyReader {}

    impl RtpsStatefulReaderConstructor for EmptyReader {
        fn new(
            _guid: Guid,
            _topic_kind: TopicKind,
            _reliability_level: ReliabilityKind,
            _unicast_locator_list: &[Locator],
            _multicast_locator_list: &[Locator],
            _heartbeat_response_delay: Duration,
            _heartbeat_supression_duration: Duration,
            _expects_inline_qos: bool,
        ) -> Self {
            EmptyReader {}
        }
    }

    #[derive(Default)]
    struct EmptyParticipant {}

    impl RtpsParticipantConstructor for EmptyParticipant {
        fn new(
            _guid: Guid,
            _default_unicast_locator_list: &[Locator],
            _default_multicast_locator_list: &[Locator],
            _protocol_version: rust_rtps_pim::structure::types::ProtocolVersion,
            _vendor_id: rust_rtps_pim::structure::types::VendorId,
        ) -> Self {
            EmptyParticipant {}
        }
    }

    impl RtpsEntityAttributes for EmptyParticipant {
        fn guid(&self) -> Guid {
            todo!()
        }
    }

    impl RtpsParticipantAttributes for EmptyParticipant {
        fn protocol_version(&self) -> rust_rtps_pim::structure::types::ProtocolVersion {
            todo!()
        }

        fn vendor_id(&self) -> rust_rtps_pim::structure::types::VendorId {
            todo!()
        }

        fn default_unicast_locator_list(&self) -> &[Locator] {
            &[]
        }

        fn default_multicast_locator_list(&self) -> &[Locator] {
            &[]
        }
    }

    struct EmptyRtps {}

    impl RtpsStructure for EmptyRtps {
        type Group = EmptyGroup;
        type Participant = EmptyParticipant;
        type StatelessWriter = EmptyWriter;
        type StatefulWriter = EmptyWriter;
        type StatelessReader = ();
        type StatefulReader = EmptyReader;
    }

    fn make_participant<Rtps>() -> RtpsShared<DomainParticipantAttributes<Rtps>>
    where
        Rtps: RtpsStructure<StatefulWriter = EmptyWriter>,
        Rtps::Participant: Default + RtpsParticipantConstructor,
        Rtps::Group: Default,
    {
        let domain_participant = RtpsShared::new(DomainParticipantAttributes::new(
            GuidPrefix([0; 12]),
            DomainId::default(),
            0,
            "".to_string(),
            DomainParticipantQos::default(),
            vec![],
            vec![],
            vec![],
            vec![],
        ));

        domain_participant.write_lock().builtin_publisher =
            Some(RtpsShared::new(PublisherAttributes::new(
                PublisherQos::default(),
                Rtps::Group::default(),
                domain_participant.downgrade(),
            )));

        let sedp_topic_subscription = RtpsShared::new(TopicAttributes::<Rtps>::new(
            TopicQos::default(),
            SedpDiscoveredReaderData::type_name(),
            DCPS_SUBSCRIPTION,
            RtpsWeak::new(),
        ));

        domain_participant
            .write_lock()
            .topic_list
            .push(sedp_topic_subscription.clone());

        let sedp_builtin_subscriptions_rtps_writer =
            SedpBuiltinSubscriptionsWriter::create::<EmptyWriter>(GuidPrefix([0; 12]), &[], &[]);
        let sedp_builtin_subscriptions_data_writer = RtpsShared::new(DataWriterAttributes::new(
            DataWriterQos::default(),
            RtpsWriter::Stateful(sedp_builtin_subscriptions_rtps_writer),
            sedp_topic_subscription.clone(),
            domain_participant
                .read_lock()
                .builtin_publisher
                .as_ref()
                .unwrap()
                .downgrade(),
        ));
        domain_participant
            .read_lock()
            .builtin_publisher
            .as_ref()
            .unwrap()
            .write_lock()
            .data_writer_list
            .push(sedp_builtin_subscriptions_data_writer.clone());

        domain_participant
    }

    fn make_subscriber<Rtps: RtpsStructure>(
        parent: RtpsWeak<DomainParticipantAttributes<Rtps>>,
    ) -> RtpsShared<SubscriberAttributes<Rtps>>
    where
        Rtps::Group: Default,
    {
        RtpsShared::new(SubscriberAttributes {
            qos: SubscriberQos::default(),
            rtps_group: Rtps::Group::default(),
            data_reader_list: Vec::new(),
            user_defined_data_reader_counter: 0,
            default_data_reader_qos: DataReaderQos::default(),
            parent_domain_participant: parent,
        })
    }

    fn make_topic<Rtps: RtpsStructure>(
        type_name: &'static str,
        topic_name: &'static str,
    ) -> TopicAttributes<Rtps> {
        TopicAttributes::new(TopicQos::default(), type_name, topic_name, RtpsWeak::new())
    }

    macro_rules! make_empty_dds_type {
        ($type_name:ident) => {
            struct $type_name {}

            impl<'de> DdsDeserialize<'de> for $type_name {
                fn deserialize(_buf: &mut &'de [u8]) -> DDSResult<Self> {
                    Ok($type_name {})
                }
            }

            impl DdsType for $type_name {
                fn type_name() -> &'static str {
                    stringify!($type_name)
                }

                fn has_key() -> bool {
                    false
                }
            }
        };
    }

    make_empty_dds_type!(Foo);

    #[test]
    fn create_datareader() {
        let domain_participant = make_participant::<EmptyRtps>();

        let subscriber = make_subscriber::<EmptyRtps>(domain_participant.downgrade());
        let subscriber_proxy = SubscriberProxy::new(
            DomainParticipantProxy::new(domain_participant.downgrade()),
            subscriber.downgrade(),
        );

        let topic = RtpsShared::new(make_topic(Foo::type_name(), "topic"));
        let topic_proxy = TopicProxy::<Foo, EmptyRtps>::new(topic.downgrade());

        let data_reader = subscriber_proxy.create_datareader(&topic_proxy, None, None, 0);

        assert!(data_reader.is_ok());
    }

    #[test]
    fn datareader_factory_create_datareader() {
        let domain_participant = make_participant::<EmptyRtps>();

        let subscriber = make_subscriber::<EmptyRtps>(domain_participant.downgrade());
        let subscriber_proxy = SubscriberProxy::new(
            DomainParticipantProxy::new(domain_participant.downgrade()),
            subscriber.downgrade(),
        );

        let topic = RtpsShared::new(make_topic(Foo::type_name(), "topic"));
        let topic_proxy = TopicProxy::<Foo, EmptyRtps>::new(topic.downgrade());

        let data_reader =
            subscriber_proxy.datareader_factory_create_datareader(&topic_proxy, None, None, 0);

        assert!(data_reader.is_ok());
        assert_eq!(1, subscriber.read_lock().data_reader_list.len());
    }

    #[test]
    fn datareader_factory_delete_datareader() {
        let domain_participant = make_participant::<EmptyRtps>();

        let subscriber = make_subscriber::<EmptyRtps>(domain_participant.downgrade());
        let subscriber_proxy = SubscriberProxy::new(
            DomainParticipantProxy::new(domain_participant.downgrade()),
            subscriber.downgrade(),
        );

        let topic = RtpsShared::new(make_topic(Foo::type_name(), "topic"));
        let topic_proxy = TopicProxy::<Foo, EmptyRtps>::new(topic.downgrade());

        let data_reader = subscriber_proxy
            .datareader_factory_create_datareader(&topic_proxy, None, None, 0)
            .unwrap();

        assert_eq!(1, subscriber.read_lock().data_reader_list.len());

        subscriber_proxy
            .datareader_factory_delete_datareader(&data_reader)
            .unwrap();
        assert_eq!(0, subscriber.read_lock().data_reader_list.len());
        assert!(data_reader.as_ref().upgrade().is_err());
    }

    #[test]
    fn datareader_factory_delete_datareader_from_other_subscriber() {
        let domain_participant = make_participant::<EmptyRtps>();

        let subscriber = make_subscriber::<EmptyRtps>(domain_participant.downgrade());
        let subscriber_proxy = SubscriberProxy::new(
            DomainParticipantProxy::new(domain_participant.downgrade()),
            subscriber.downgrade(),
        );

        let subscriber2 = make_subscriber::<EmptyRtps>(domain_participant.downgrade());
        let subscriber2_proxy = SubscriberProxy::new(
            DomainParticipantProxy::new(domain_participant.downgrade()),
            subscriber2.downgrade(),
        );

        let topic = RtpsShared::new(make_topic(Foo::type_name(), "topic"));
        let topic_proxy = TopicProxy::<Foo, EmptyRtps>::new(topic.downgrade());

        let data_reader = subscriber_proxy
            .datareader_factory_create_datareader(&topic_proxy, None, None, 0)
            .unwrap();

        assert_eq!(1, subscriber.read_lock().data_reader_list.len());
        assert_eq!(0, subscriber2.read_lock().data_reader_list.len());

        assert!(matches!(
            subscriber2_proxy.datareader_factory_delete_datareader(&data_reader),
            Err(DDSError::PreconditionNotMet(_))
        ));
        assert!(data_reader.as_ref().upgrade().is_ok());
    }

    #[test]
    fn datareader_factory_lookup_datareader_when_empty() {
        let domain_participant = make_participant::<EmptyRtps>();

        let subscriber = make_subscriber::<EmptyRtps>(domain_participant.downgrade());
        let subscriber_proxy = SubscriberProxy::new(
            DomainParticipantProxy::new(domain_participant.downgrade()),
            subscriber.downgrade(),
        );

        let topic = RtpsShared::new(make_topic(Foo::type_name(), "topic"));
        let topic_proxy = TopicProxy::<Foo, EmptyRtps>::new(topic.downgrade());

        assert!(subscriber_proxy
            .datareader_factory_lookup_datareader(&topic_proxy)
            .is_err());
    }

    #[test]
    fn datareader_factory_lookup_datareader_when_one_datareader() {
        let domain_participant = make_participant::<EmptyRtps>();

        let subscriber = make_subscriber::<EmptyRtps>(domain_participant.downgrade());
        let subscriber_proxy = SubscriberProxy::new(
            DomainParticipantProxy::new(domain_participant.downgrade()),
            subscriber.downgrade(),
        );

        let topic = RtpsShared::new(make_topic(Foo::type_name(), "topic"));
        let topic_proxy = TopicProxy::<Foo, EmptyRtps>::new(topic.downgrade());

        let data_reader = subscriber_proxy
            .datareader_factory_create_datareader(&topic_proxy, None, None, 0)
            .unwrap();

        assert!(
            subscriber_proxy
                .datareader_factory_lookup_datareader(&topic_proxy)
                .unwrap()
                .as_ref()
                .upgrade()
                .unwrap()
                == data_reader.as_ref().upgrade().unwrap()
        );
    }

    make_empty_dds_type!(Bar);

    #[test]
    fn datareader_factory_lookup_datareader_when_one_datareader_with_wrong_type() {
        let domain_participant = make_participant::<EmptyRtps>();

        let subscriber = make_subscriber::<EmptyRtps>(domain_participant.downgrade());
        let subscriber_proxy = SubscriberProxy::new(
            DomainParticipantProxy::new(domain_participant.downgrade()),
            subscriber.downgrade(),
        );

        let topic_foo = RtpsShared::new(make_topic(Foo::type_name(), "topic"));
        let topic_foo_proxy = TopicProxy::<Foo, EmptyRtps>::new(topic_foo.downgrade());

        let topic_bar = RtpsShared::new(make_topic(Bar::type_name(), "topic"));
        let topic_bar_proxy = TopicProxy::<Bar, EmptyRtps>::new(topic_bar.downgrade());

        subscriber_proxy
            .datareader_factory_create_datareader(&topic_bar_proxy, None, None, 0)
            .unwrap();

        assert!(subscriber_proxy
            .datareader_factory_lookup_datareader(&topic_foo_proxy)
            .is_err());
    }

    #[test]
    fn datareader_factory_lookup_datareader_when_one_datareader_with_wrong_topic() {
        let domain_participant = make_participant::<EmptyRtps>();

        let subscriber = make_subscriber::<EmptyRtps>(domain_participant.downgrade());
        let subscriber_proxy = SubscriberProxy::new(
            DomainParticipantProxy::new(domain_participant.downgrade()),
            subscriber.downgrade(),
        );

        let topic1 = RtpsShared::new(make_topic(Foo::type_name(), "topic1"));
        let topic1_proxy = TopicProxy::<Foo, EmptyRtps>::new(topic1.downgrade());

        let topic2 = RtpsShared::new(make_topic(Foo::type_name(), "topic2"));
        let topic2_proxy = TopicProxy::<Foo, EmptyRtps>::new(topic2.downgrade());

        subscriber_proxy
            .datareader_factory_create_datareader(&topic2_proxy, None, None, 0)
            .unwrap();

        assert!(subscriber_proxy
            .datareader_factory_lookup_datareader(&topic1_proxy)
            .is_err());
    }

    #[test]
    fn datareader_factory_lookup_datareader_with_two_types() {
        let domain_participant = make_participant::<EmptyRtps>();

        let subscriber = make_subscriber::<EmptyRtps>(domain_participant.downgrade());
        let subscriber_proxy = SubscriberProxy::new(
            DomainParticipantProxy::new(domain_participant.downgrade()),
            subscriber.downgrade(),
        );

        let topic_foo = RtpsShared::new(make_topic(Foo::type_name(), "topic"));
        let topic_foo_proxy = TopicProxy::<Foo, EmptyRtps>::new(topic_foo.downgrade());

        let topic_bar = RtpsShared::new(make_topic(Bar::type_name(), "topic"));
        let topic_bar_proxy = TopicProxy::<Bar, EmptyRtps>::new(topic_bar.downgrade());

        let data_reader_foo = subscriber_proxy
            .datareader_factory_create_datareader(&topic_foo_proxy, None, None, 0)
            .unwrap();
        let data_reader_bar = subscriber_proxy
            .datareader_factory_create_datareader(&topic_bar_proxy, None, None, 0)
            .unwrap();

        assert!(
            subscriber_proxy
                .datareader_factory_lookup_datareader(&topic_foo_proxy)
                .unwrap()
                .as_ref()
                .upgrade()
                .unwrap()
                == data_reader_foo.as_ref().upgrade().unwrap()
        );

        assert!(
            subscriber_proxy
                .datareader_factory_lookup_datareader(&topic_bar_proxy)
                .unwrap()
                .as_ref()
                .upgrade()
                .unwrap()
                == data_reader_bar.as_ref().upgrade().unwrap()
        );
    }

    #[test]
    fn datareader_factory_lookup_datareader_with_two_topics() {
        let domain_participant = make_participant::<EmptyRtps>();

        let subscriber = make_subscriber::<EmptyRtps>(domain_participant.downgrade());
        let subscriber_proxy = SubscriberProxy::new(
            DomainParticipantProxy::new(domain_participant.downgrade()),
            subscriber.downgrade(),
        );

        let topic1 = RtpsShared::new(make_topic(Foo::type_name(), "topic1"));
        let topic1_proxy = TopicProxy::<Foo, EmptyRtps>::new(topic1.downgrade());

        let topic2 = RtpsShared::new(make_topic(Foo::type_name(), "topic2"));
        let topic2_proxy = TopicProxy::<Foo, EmptyRtps>::new(topic2.downgrade());

        let data_reader1 = subscriber_proxy
            .datareader_factory_create_datareader(&topic1_proxy, None, None, 0)
            .unwrap();
        let data_reader2 = subscriber_proxy
            .datareader_factory_create_datareader(&topic2_proxy, None, None, 0)
            .unwrap();

        assert!(
            subscriber_proxy
                .datareader_factory_lookup_datareader(&topic1_proxy)
                .unwrap()
                .as_ref()
                .upgrade()
                .unwrap()
                == data_reader1.as_ref().upgrade().unwrap()
        );

        assert!(
            subscriber_proxy
                .datareader_factory_lookup_datareader(&topic2_proxy)
                .unwrap()
                .as_ref()
                .upgrade()
                .unwrap()
                == data_reader2.as_ref().upgrade().unwrap()
        );
    }
}
<|MERGE_RESOLUTION|>--- conflicted
+++ resolved
@@ -1,1104 +1,1100 @@
-use rust_dds_api::{
-    builtin_topics::SubscriptionBuiltinTopicData,
-    dcps_psm::{
-        BuiltInTopicKey, Duration, InstanceHandle, InstanceStateKind, SampleLostStatus,
-        SampleStateKind, StatusMask, ViewStateKind,
-    },
-    domain::domain_participant::DomainParticipantTopicFactory,
-    infrastructure::{
-        entity::{Entity, StatusCondition},
-        qos::{DataReaderQos, SubscriberQos, TopicQos},
-        qos_policy::{
-            DeadlineQosPolicy, DestinationOrderQosPolicy, DurabilityQosPolicy, GroupDataQosPolicy,
-            LatencyBudgetQosPolicy, LivelinessQosPolicy, OwnershipQosPolicy, PartitionQosPolicy,
-            PresentationQosPolicy, ReliabilityQosPolicy, ReliabilityQosPolicyKind,
-            TimeBasedFilterQosPolicy, TopicDataQosPolicy, UserDataQosPolicy,
-        },
-    },
-    publication::{data_writer::DataWriter, publisher::PublisherDataWriterFactory},
-    return_type::{DDSError, DDSResult},
-    subscription::{
-        data_reader::AnyDataReader,
-        data_reader_listener::DataReaderListener,
-        subscriber::{Subscriber, SubscriberDataReaderFactory},
-        subscriber_listener::SubscriberListener,
-    },
-};
-
-use rust_rtps_pim::{
-    behavior::{
-        reader::stateful_reader::RtpsStatefulReaderConstructor,
-        writer::{
-            stateful_writer::RtpsStatefulWriterConstructor,
-            writer::{RtpsWriterAttributes, RtpsWriterOperations},
-        },
-    },
-    structure::{
-        entity::RtpsEntityAttributes,
-        history_cache::RtpsHistoryCacheOperations,
-        participant::RtpsParticipantAttributes,
-        types::{
-            EntityId, Guid, ReliabilityKind, TopicKind, USER_DEFINED_WRITER_NO_KEY,
-            USER_DEFINED_WRITER_WITH_KEY,
-        },
-    },
-};
-
-use crate::{
-    data_representation_builtin_endpoints::sedp_discovered_reader_data::{
-        RtpsReaderProxy, SedpDiscoveredReaderData, DCPS_SUBSCRIPTION,
-    },
-    dds_type::{DdsDeserialize, DdsType},
-    utils::{
-        rtps_structure::RtpsStructure,
-        shared_object::{RtpsShared, RtpsWeak},
-    },
-};
-
-use super::{
-    data_reader_proxy::{DataReaderAttributes, DataReaderProxy, RtpsReader},
-    domain_participant_proxy::{DomainParticipantAttributes, DomainParticipantProxy},
-    publisher_proxy::PublisherProxy,
-    topic_proxy::TopicProxy,
-};
-
-pub struct SubscriberAttributes<Rtps>
-where
-    Rtps: RtpsStructure,
-{
-    pub qos: SubscriberQos,
-    pub rtps_group: Rtps::Group,
-    pub data_reader_list: Vec<RtpsShared<DataReaderAttributes<Rtps>>>,
-    pub user_defined_data_reader_counter: u8,
-    pub default_data_reader_qos: DataReaderQos,
-    pub parent_domain_participant: RtpsWeak<DomainParticipantAttributes<Rtps>>,
-}
-
-impl<Rtps> SubscriberAttributes<Rtps>
-where
-    Rtps: RtpsStructure,
-{
-    pub fn new(
-        qos: SubscriberQos,
-        rtps_group: Rtps::Group,
-        parent_domain_participant: RtpsWeak<DomainParticipantAttributes<Rtps>>,
-    ) -> Self {
-        Self {
-            qos,
-            rtps_group,
-            data_reader_list: Vec::new(),
-            user_defined_data_reader_counter: 0,
-            default_data_reader_qos: DataReaderQos::default(),
-            parent_domain_participant,
-        }
-    }
-}
-
-#[derive(Clone)]
-pub struct SubscriberProxy<Rtps>
-where
-    Rtps: RtpsStructure,
-{
-    participant: DomainParticipantProxy<Rtps>,
-    subscriber_impl: RtpsWeak<SubscriberAttributes<Rtps>>,
-}
-
-impl<Rtps> SubscriberProxy<Rtps>
-where
-    Rtps: RtpsStructure,
-{
-    pub fn new(
-        participant: DomainParticipantProxy<Rtps>,
-        subscriber_impl: RtpsWeak<SubscriberAttributes<Rtps>>,
-    ) -> Self {
-        Self {
-            participant,
-            subscriber_impl,
-        }
-    }
-}
-
-impl<Rtps> AsRef<RtpsWeak<SubscriberAttributes<Rtps>>> for SubscriberProxy<Rtps>
-where
-    Rtps: RtpsStructure,
-{
-    fn as_ref(&self) -> &RtpsWeak<SubscriberAttributes<Rtps>> {
-        &self.subscriber_impl
-    }
-}
-
-impl<Foo, Rtps> SubscriberDataReaderFactory<Foo> for SubscriberProxy<Rtps>
-where
-    Foo: DdsType + for<'a> DdsDeserialize<'a> + Send + Sync + 'static,
-    Rtps: RtpsStructure,
-    Rtps::Group: RtpsEntityAttributes,
-    Rtps::Participant: RtpsParticipantAttributes,
-    Rtps::StatefulReader: RtpsStatefulReaderConstructor,
-    Rtps::StatelessWriter: RtpsWriterOperations<DataType = Vec<u8>, ParameterListType = Vec<u8>>
-        + RtpsWriterAttributes,
-    Rtps::StatefulWriter: RtpsWriterOperations<DataType = Vec<u8>, ParameterListType = Vec<u8>>
-        + RtpsWriterAttributes
-        + RtpsStatefulWriterConstructor,
-    <Rtps::StatelessWriter as RtpsWriterAttributes>::HistoryCacheType:
-        RtpsHistoryCacheOperations<
-            CacheChangeType = <Rtps::StatelessWriter as RtpsWriterOperations>::CacheChangeType,
-        >,
-    <Rtps::StatefulWriter as RtpsWriterAttributes>::HistoryCacheType:
-        RtpsHistoryCacheOperations<
-            CacheChangeType = <Rtps::StatefulWriter as RtpsWriterOperations>::CacheChangeType,
-        >,
-{
-    type TopicType = TopicProxy<Foo, Rtps>;
-    type DataReaderType = DataReaderProxy<Foo, Rtps>;
-
-    fn datareader_factory_create_datareader(
-        &self,
-        topic: &Self::TopicType,
-        qos: Option<DataReaderQos>,
-        listener: Option<Box<dyn DataReaderListener + Send + Sync>>,
-        _mask: StatusMask,
-    ) -> DDSResult<Self::DataReaderType> {
-        let subscriber_shared = self.subscriber_impl.upgrade()?;
-
-        let topic_shared = topic.as_ref().upgrade()?;
-
-        // /////// Build the GUID
-        let entity_id = {
-            let entity_kind = match Foo::has_key() {
-                true => USER_DEFINED_WRITER_WITH_KEY,
-                false => USER_DEFINED_WRITER_NO_KEY,
-            };
-
-            EntityId::new(
-                [
-                    subscriber_shared
-                        .read_lock()
-                        .rtps_group
-                        .guid()
-                        .entity_id()
-                        .entity_key()[0],
-                    subscriber_shared
-                        .read_lock()
-                        .user_defined_data_reader_counter,
-                    0,
-                ],
-                entity_kind,
-            )
-        };
-
-        let guid = Guid::new(
-            subscriber_shared.read_lock().rtps_group.guid().prefix(),
-            entity_id,
-        );
-
-        // /////// Create data reader
-        let data_reader_shared = {
-            let qos = qos.unwrap_or(
-                subscriber_shared
-                    .read_lock()
-                    .default_data_reader_qos
-                    .clone(),
-            );
-            qos.is_consistent()?;
-
-            let topic_kind = match Foo::has_key() {
-                true => TopicKind::WithKey,
-                false => TopicKind::NoKey,
-            };
-
-            let reliability_level = match qos.reliability.kind {
-                ReliabilityQosPolicyKind::BestEffortReliabilityQos => ReliabilityKind::BestEffort,
-                ReliabilityQosPolicyKind::ReliableReliabilityQos => ReliabilityKind::Reliable,
-            };
-
-            let domain_participant = subscriber_shared
-                .read_lock()
-                .parent_domain_participant
-                .upgrade()?;
-            let rtps_reader = RtpsReader::Stateful(Rtps::StatefulReader::new(
-                guid,
-                topic_kind,
-                reliability_level,
-                &domain_participant
-                    .read_lock()
-                    .rtps_participant
-                    .default_unicast_locator_list(),
-                &domain_participant
-                    .read_lock()
-                    .rtps_participant
-                    .default_multicast_locator_list(),
-                rust_rtps_pim::behavior::types::DURATION_ZERO,
-                rust_rtps_pim::behavior::types::DURATION_ZERO,
-                false,
-            ));
-
-            let data_reader = DataReaderAttributes {
-                rtps_reader,
-                _qos: qos,
-                topic: topic_shared.clone(),
-                listener,
-                parent_subscriber: self.subscriber_impl.clone(),
-            };
-
-            let data_reader_shared = RtpsShared::new(data_reader);
-
-            subscriber_shared
-                .write_lock()
-                .data_reader_list
-                .push(data_reader_shared.clone());
-
-            data_reader_shared
-        };
-
-        // /////// Announce the data reader creation
-        {
-            let domain_participant = subscriber_shared
-                .read_lock()
-                .parent_domain_participant
-                .upgrade()?;
-            let domain_participant_proxy =
-                DomainParticipantProxy::new(domain_participant.downgrade());
-            let builtin_publisher = domain_participant
-                .read_lock()
-                .builtin_publisher
-                .clone()
-                .ok_or(DDSError::PreconditionNotMet(
-                    "No builtin publisher".to_string(),
-                ))?;
-            let builtin_publisher_proxy = PublisherProxy::new(builtin_publisher.downgrade());
-
-            let subscription_topic = domain_participant_proxy
-                .topic_factory_lookup_topicdescription(DCPS_SUBSCRIPTION)?;
-
-            let mut sedp_builtin_subscription_announcer = builtin_publisher_proxy
-                .datawriter_factory_lookup_datawriter(&subscription_topic)?;
-
-            let sedp_discovered_reader_data = SedpDiscoveredReaderData {
-                reader_proxy: RtpsReaderProxy {
-                    remote_reader_guid: guid,
-                    remote_group_entity_id: entity_id,
-                    unicast_locator_list: domain_participant
-                        .read_lock()
-                        .rtps_participant
-                        .default_unicast_locator_list()
-                        .to_vec(),
-                    multicast_locator_list: domain_participant
-                        .read_lock()
-                        .rtps_participant
-                        .default_multicast_locator_list()
-                        .to_vec(),
-                    expects_inline_qos: false,
-                },
-
-                subscription_builtin_topic_data: SubscriptionBuiltinTopicData {
-                    key: BuiltInTopicKey { value: guid.into() },
-                    participant_key: BuiltInTopicKey { value: [1; 16] },
-                    topic_name: topic_shared.read_lock().topic_name.clone(),
-                    type_name: Foo::type_name().to_string(),
-                    durability: DurabilityQosPolicy::default(),
-                    deadline: DeadlineQosPolicy::default(),
-                    latency_budget: LatencyBudgetQosPolicy::default(),
-                    liveliness: LivelinessQosPolicy::default(),
-                    reliability: ReliabilityQosPolicy {
-                        kind: ReliabilityQosPolicyKind::BestEffortReliabilityQos,
-                        max_blocking_time: Duration::new(3, 0),
-                    },
-                    ownership: OwnershipQosPolicy::default(),
-                    destination_order: DestinationOrderQosPolicy::default(),
-                    user_data: UserDataQosPolicy::default(),
-                    time_based_filter: TimeBasedFilterQosPolicy::default(),
-                    presentation: PresentationQosPolicy::default(),
-                    partition: PartitionQosPolicy::default(),
-                    topic_data: TopicDataQosPolicy::default(),
-                    group_data: GroupDataQosPolicy::default(),
-                },
-            };
-
-            sedp_builtin_subscription_announcer
-                .write_w_timestamp(
-                    &sedp_discovered_reader_data,
-                    None,
-                    rust_dds_api::dcps_psm::Time { sec: 0, nanosec: 0 },
-                )
-                .unwrap();
-        }
-
-        Ok(DataReaderProxy::new(data_reader_shared.downgrade()))
-    }
-
-    fn datareader_factory_delete_datareader(
-        &self,
-        datareader: &Self::DataReaderType,
-    ) -> DDSResult<()> {
-        let subscriber_shared = self.subscriber_impl.upgrade()?;
-        let datareader_shared = datareader.as_ref().upgrade()?;
-
-        let data_reader_list = &mut subscriber_shared.write_lock().data_reader_list;
-
-        data_reader_list.remove(
-            data_reader_list
-                .iter()
-                .position(|x| x == &datareader_shared)
-                .ok_or(DDSError::PreconditionNotMet(
-                    "Data reader can only be deleted from its parent subscriber".to_string(),
-                ))?,
-        );
-
-        Ok(())
-    }
-
-    fn datareader_factory_lookup_datareader(
-        &self,
-        topic: &Self::TopicType,
-    ) -> DDSResult<Self::DataReaderType> {
-        let subscriber_shared = self.subscriber_impl.upgrade()?;
-        let data_reader_list = &subscriber_shared.write_lock().data_reader_list;
-
-        let topic_shared = topic.as_ref().upgrade()?;
-        let topic = topic_shared.read_lock();
-
-        data_reader_list
-            .iter()
-            .find_map(|data_reader_shared| {
-                let data_reader_lock = data_reader_shared.read_lock();
-                let data_reader_topic = data_reader_lock.topic.read_lock();
-
-                if data_reader_topic.topic_name == topic.topic_name
-                    && data_reader_topic.type_name == Foo::type_name()
-                {
-                    Some(DataReaderProxy::new(data_reader_shared.downgrade()))
-                } else {
-                    None
-                }
-            })
-            .ok_or(DDSError::PreconditionNotMet("Not found".to_string()))
-    }
-}
-
-impl<Rtps> Subscriber for SubscriberProxy<Rtps>
-where
-    Rtps: RtpsStructure,
-{
-    type DomainParticipant = DomainParticipantProxy<Rtps>;
-
-    fn begin_access(&self) -> DDSResult<()> {
-        todo!()
-    }
-
-    fn end_access(&self) -> DDSResult<()> {
-        todo!()
-    }
-
-    fn get_datareaders(
-        &self,
-        _readers: &mut [&mut dyn AnyDataReader],
-        _sample_states: &[SampleStateKind],
-        _view_states: &[ViewStateKind],
-        _instance_states: &[InstanceStateKind],
-    ) -> DDSResult<()> {
-        todo!()
-    }
-
-    fn notify_datareaders(&self) -> DDSResult<()> {
-        todo!()
-    }
-
-    fn get_sample_lost_status(&self, _status: &mut SampleLostStatus) -> DDSResult<()> {
-        todo!()
-    }
-
-    fn delete_contained_entities(&self) -> DDSResult<()> {
-        todo!()
-    }
-
-    fn set_default_datareader_qos(&self, _qos: Option<DataReaderQos>) -> DDSResult<()> {
-        todo!()
-    }
-
-    fn get_default_datareader_qos(&self) -> DDSResult<DataReaderQos> {
-        todo!()
-    }
-
-    fn copy_from_topic_qos(
-        &self,
-        _a_datareader_qos: &mut DataReaderQos,
-        _a_topic_qos: &TopicQos,
-    ) -> DDSResult<()> {
-        todo!()
-    }
-
-    fn get_participant(&self) -> Self::DomainParticipant {
-        self.participant.clone()
-    }
-}
-
-impl<Rtps> Entity for SubscriberProxy<Rtps>
-where
-    Rtps: RtpsStructure,
-{
-    type Qos = SubscriberQos;
-    type Listener = &'static dyn SubscriberListener;
-
-    fn set_qos(&mut self, _qos: Option<Self::Qos>) -> DDSResult<()> {
-        // rtps_shared_write_lock(&rtps_weak_upgrade(&self.subscriber_impl)?).set_qos(qos)
-        todo!()
-    }
-
-    fn get_qos(&self) -> DDSResult<Self::Qos> {
-        // rtps_shared_read_lock(&rtps_weak_upgrade(&self.subscriber_impl)?).get_qos()
-        todo!()
-    }
-
-    fn set_listener(
-        &self,
-        _a_listener: Option<Self::Listener>,
-        _mask: StatusMask,
-    ) -> DDSResult<()> {
-        // rtps_shared_read_lock(&rtps_weak_upgrade(&self.subscriber_impl)?)
-        // .set_listener(a_listener, mask)
-        todo!()
-    }
-
-    fn get_listener(&self) -> DDSResult<Option<Self::Listener>> {
-        // rtps_shared_read_lock(&rtps_weak_upgrade(&self.subscriber_impl)?).get_listener()
-        todo!()
-    }
-
-    fn get_statuscondition(&self) -> DDSResult<StatusCondition> {
-        // rtps_shared_read_lock(&rtps_weak_upgrade(&self.subscriber_impl)?).get_statuscondition()
-        todo!()
-    }
-
-    fn get_status_changes(&self) -> DDSResult<StatusMask> {
-        // rtps_shared_read_lock(&rtps_weak_upgrade(&self.subscriber_impl)?).get_status_changes()
-        todo!()
-    }
-
-    fn enable(&self) -> DDSResult<()> {
-        // rtps_shared_read_lock(&rtps_weak_upgrade(&self.subscriber_impl)?).enable()
-        todo!()
-    }
-
-    fn get_instance_handle(&self) -> DDSResult<InstanceHandle> {
-        // rtps_shared_read_lock(&rtps_weak_upgrade(&self.subscriber_impl)?).get_instance_handle()
-        todo!()
-    }
-}
-
-#[cfg(test)]
-mod tests {
-    use rust_dds_api::{
-        dcps_psm::{DomainId, InstanceHandle},
-        infrastructure::qos::{
-            DataReaderQos, DataWriterQos, DomainParticipantQos, PublisherQos, SubscriberQos,
-            TopicQos,
-        },
-        return_type::{DDSError, DDSResult},
-        subscription::subscriber::{Subscriber, SubscriberDataReaderFactory},
-    };
-
-    use rust_rtps_pim::{
-        behavior::{
-            reader::stateful_reader::RtpsStatefulReaderConstructor,
-            types::Duration,
-            writer::{
-                stateful_writer::RtpsStatefulWriterConstructor,
-                writer::{RtpsWriterAttributes, RtpsWriterOperations},
-            },
-        },
-        discovery::sedp::builtin_endpoints::SedpBuiltinSubscriptionsWriter,
-        structure::{
-            entity::RtpsEntityAttributes,
-            history_cache::RtpsHistoryCacheOperations,
-            participant::{RtpsParticipantAttributes, RtpsParticipantConstructor},
-            types::{
-                ChangeKind, Guid, GuidPrefix, Locator, ReliabilityKind, SequenceNumber, TopicKind,
-                GUID_UNKNOWN,
-            },
-        },
-    };
-
-    use crate::{
-        data_representation_builtin_endpoints::sedp_discovered_reader_data::{
-            SedpDiscoveredReaderData, DCPS_SUBSCRIPTION,
-        },
-        dds_impl::{
-            data_writer_proxy::{DataWriterAttributes, RtpsWriter},
-            domain_participant_proxy::{DomainParticipantAttributes, DomainParticipantProxy},
-            publisher_proxy::PublisherAttributes,
-            topic_proxy::{TopicAttributes, TopicProxy},
-        },
-        dds_type::{DdsDeserialize, DdsType},
-        utils::{
-            rtps_structure::RtpsStructure,
-            shared_object::{RtpsShared, RtpsWeak},
-        },
-    };
-
-    use super::{SubscriberAttributes, SubscriberProxy};
-
-    #[derive(Default)]
-    struct EmptyGroup {}
-    impl RtpsEntityAttributes for EmptyGroup {
-        fn guid(&self) -> Guid {
-            GUID_UNKNOWN
-        }
-    }
-
-    struct EmptyHistoryCache {}
-    impl RtpsHistoryCacheOperations for EmptyHistoryCache {
-        type CacheChangeType = ();
-        fn add_change(&mut self, _change: ()) {}
-<<<<<<< HEAD
-
-        fn remove_change<F>(&mut self, _f: F)
-        where
-            F: FnMut(&Self::CacheChangeType) -> bool,
-        {
-            todo!()
-        }
-=======
-        fn remove_change(&mut self, _seq_num: SequenceNumber) {}
->>>>>>> 23585b2f
-        fn get_seq_num_min(&self) -> Option<SequenceNumber> {
-            None
-        }
-
-        fn get_seq_num_max(&self) -> Option<SequenceNumber> {
-            None
-        }
-    }
-
-    struct EmptyWriter {
-        push_mode: bool,
-        heartbeat_period: Duration,
-        nack_response_delay: Duration,
-        nack_suppression_duration: Duration,
-        last_change_sequence_number: SequenceNumber,
-        data_max_serialized: Option<i32>,
-        writer_cache: EmptyHistoryCache,
-    }
-    impl RtpsWriterOperations for EmptyWriter {
-        type DataType = Vec<u8>;
-        type ParameterListType = Vec<u8>;
-        type CacheChangeType = ();
-
-        fn new_change(
-            &mut self,
-            _kind: ChangeKind,
-            _data: Vec<u8>,
-            _inline_qos: Vec<u8>,
-            _handle: InstanceHandle,
-        ) -> () {
-            ()
-        }
-    }
-    impl RtpsWriterAttributes for EmptyWriter {
-        type HistoryCacheType = EmptyHistoryCache;
-
-        fn push_mode(&self) -> bool {
-            self.push_mode
-        }
-        fn heartbeat_period(&self) -> Duration {
-            self.heartbeat_period
-        }
-        fn nack_response_delay(&self) -> Duration {
-            self.nack_response_delay
-        }
-        fn nack_suppression_duration(&self) -> Duration {
-            self.nack_suppression_duration
-        }
-        fn last_change_sequence_number(&self) -> SequenceNumber {
-            self.last_change_sequence_number
-        }
-        fn data_max_size_serialized(&self) -> Option<i32> {
-            self.data_max_serialized
-        }
-        fn writer_cache(&mut self) -> &mut EmptyHistoryCache {
-            &mut self.writer_cache
-        }
-    }
-    impl RtpsStatefulWriterConstructor for EmptyWriter {
-        fn new(
-            _guid: Guid,
-            _topic_kind: TopicKind,
-            _reliability_level: ReliabilityKind,
-            _unicast_locator_list: &[Locator],
-            _multicast_locator_list: &[Locator],
-            _push_mode: bool,
-            _heartbeat_period: Duration,
-            _nack_response_delay: Duration,
-            _nack_suppression_duration: Duration,
-            _data_max_size_serialized: Option<i32>,
-        ) -> Self {
-            EmptyWriter {
-                push_mode: false,
-                heartbeat_period: Duration::new(0, 0),
-                nack_response_delay: Duration::new(0, 0),
-                nack_suppression_duration: Duration::new(0, 0),
-                last_change_sequence_number: SequenceNumber::default(),
-                data_max_serialized: None,
-                writer_cache: EmptyHistoryCache {},
-            }
-        }
-    }
-
-    struct EmptyReader {}
-
-    impl RtpsStatefulReaderConstructor for EmptyReader {
-        fn new(
-            _guid: Guid,
-            _topic_kind: TopicKind,
-            _reliability_level: ReliabilityKind,
-            _unicast_locator_list: &[Locator],
-            _multicast_locator_list: &[Locator],
-            _heartbeat_response_delay: Duration,
-            _heartbeat_supression_duration: Duration,
-            _expects_inline_qos: bool,
-        ) -> Self {
-            EmptyReader {}
-        }
-    }
-
-    #[derive(Default)]
-    struct EmptyParticipant {}
-
-    impl RtpsParticipantConstructor for EmptyParticipant {
-        fn new(
-            _guid: Guid,
-            _default_unicast_locator_list: &[Locator],
-            _default_multicast_locator_list: &[Locator],
-            _protocol_version: rust_rtps_pim::structure::types::ProtocolVersion,
-            _vendor_id: rust_rtps_pim::structure::types::VendorId,
-        ) -> Self {
-            EmptyParticipant {}
-        }
-    }
-
-    impl RtpsEntityAttributes for EmptyParticipant {
-        fn guid(&self) -> Guid {
-            todo!()
-        }
-    }
-
-    impl RtpsParticipantAttributes for EmptyParticipant {
-        fn protocol_version(&self) -> rust_rtps_pim::structure::types::ProtocolVersion {
-            todo!()
-        }
-
-        fn vendor_id(&self) -> rust_rtps_pim::structure::types::VendorId {
-            todo!()
-        }
-
-        fn default_unicast_locator_list(&self) -> &[Locator] {
-            &[]
-        }
-
-        fn default_multicast_locator_list(&self) -> &[Locator] {
-            &[]
-        }
-    }
-
-    struct EmptyRtps {}
-
-    impl RtpsStructure for EmptyRtps {
-        type Group = EmptyGroup;
-        type Participant = EmptyParticipant;
-        type StatelessWriter = EmptyWriter;
-        type StatefulWriter = EmptyWriter;
-        type StatelessReader = ();
-        type StatefulReader = EmptyReader;
-    }
-
-    fn make_participant<Rtps>() -> RtpsShared<DomainParticipantAttributes<Rtps>>
-    where
-        Rtps: RtpsStructure<StatefulWriter = EmptyWriter>,
-        Rtps::Participant: Default + RtpsParticipantConstructor,
-        Rtps::Group: Default,
-    {
-        let domain_participant = RtpsShared::new(DomainParticipantAttributes::new(
-            GuidPrefix([0; 12]),
-            DomainId::default(),
-            0,
-            "".to_string(),
-            DomainParticipantQos::default(),
-            vec![],
-            vec![],
-            vec![],
-            vec![],
-        ));
-
-        domain_participant.write_lock().builtin_publisher =
-            Some(RtpsShared::new(PublisherAttributes::new(
-                PublisherQos::default(),
-                Rtps::Group::default(),
-                domain_participant.downgrade(),
-            )));
-
-        let sedp_topic_subscription = RtpsShared::new(TopicAttributes::<Rtps>::new(
-            TopicQos::default(),
-            SedpDiscoveredReaderData::type_name(),
-            DCPS_SUBSCRIPTION,
-            RtpsWeak::new(),
-        ));
-
-        domain_participant
-            .write_lock()
-            .topic_list
-            .push(sedp_topic_subscription.clone());
-
-        let sedp_builtin_subscriptions_rtps_writer =
-            SedpBuiltinSubscriptionsWriter::create::<EmptyWriter>(GuidPrefix([0; 12]), &[], &[]);
-        let sedp_builtin_subscriptions_data_writer = RtpsShared::new(DataWriterAttributes::new(
-            DataWriterQos::default(),
-            RtpsWriter::Stateful(sedp_builtin_subscriptions_rtps_writer),
-            sedp_topic_subscription.clone(),
-            domain_participant
-                .read_lock()
-                .builtin_publisher
-                .as_ref()
-                .unwrap()
-                .downgrade(),
-        ));
-        domain_participant
-            .read_lock()
-            .builtin_publisher
-            .as_ref()
-            .unwrap()
-            .write_lock()
-            .data_writer_list
-            .push(sedp_builtin_subscriptions_data_writer.clone());
-
-        domain_participant
-    }
-
-    fn make_subscriber<Rtps: RtpsStructure>(
-        parent: RtpsWeak<DomainParticipantAttributes<Rtps>>,
-    ) -> RtpsShared<SubscriberAttributes<Rtps>>
-    where
-        Rtps::Group: Default,
-    {
-        RtpsShared::new(SubscriberAttributes {
-            qos: SubscriberQos::default(),
-            rtps_group: Rtps::Group::default(),
-            data_reader_list: Vec::new(),
-            user_defined_data_reader_counter: 0,
-            default_data_reader_qos: DataReaderQos::default(),
-            parent_domain_participant: parent,
-        })
-    }
-
-    fn make_topic<Rtps: RtpsStructure>(
-        type_name: &'static str,
-        topic_name: &'static str,
-    ) -> TopicAttributes<Rtps> {
-        TopicAttributes::new(TopicQos::default(), type_name, topic_name, RtpsWeak::new())
-    }
-
-    macro_rules! make_empty_dds_type {
-        ($type_name:ident) => {
-            struct $type_name {}
-
-            impl<'de> DdsDeserialize<'de> for $type_name {
-                fn deserialize(_buf: &mut &'de [u8]) -> DDSResult<Self> {
-                    Ok($type_name {})
-                }
-            }
-
-            impl DdsType for $type_name {
-                fn type_name() -> &'static str {
-                    stringify!($type_name)
-                }
-
-                fn has_key() -> bool {
-                    false
-                }
-            }
-        };
-    }
-
-    make_empty_dds_type!(Foo);
-
-    #[test]
-    fn create_datareader() {
-        let domain_participant = make_participant::<EmptyRtps>();
-
-        let subscriber = make_subscriber::<EmptyRtps>(domain_participant.downgrade());
-        let subscriber_proxy = SubscriberProxy::new(
-            DomainParticipantProxy::new(domain_participant.downgrade()),
-            subscriber.downgrade(),
-        );
-
-        let topic = RtpsShared::new(make_topic(Foo::type_name(), "topic"));
-        let topic_proxy = TopicProxy::<Foo, EmptyRtps>::new(topic.downgrade());
-
-        let data_reader = subscriber_proxy.create_datareader(&topic_proxy, None, None, 0);
-
-        assert!(data_reader.is_ok());
-    }
-
-    #[test]
-    fn datareader_factory_create_datareader() {
-        let domain_participant = make_participant::<EmptyRtps>();
-
-        let subscriber = make_subscriber::<EmptyRtps>(domain_participant.downgrade());
-        let subscriber_proxy = SubscriberProxy::new(
-            DomainParticipantProxy::new(domain_participant.downgrade()),
-            subscriber.downgrade(),
-        );
-
-        let topic = RtpsShared::new(make_topic(Foo::type_name(), "topic"));
-        let topic_proxy = TopicProxy::<Foo, EmptyRtps>::new(topic.downgrade());
-
-        let data_reader =
-            subscriber_proxy.datareader_factory_create_datareader(&topic_proxy, None, None, 0);
-
-        assert!(data_reader.is_ok());
-        assert_eq!(1, subscriber.read_lock().data_reader_list.len());
-    }
-
-    #[test]
-    fn datareader_factory_delete_datareader() {
-        let domain_participant = make_participant::<EmptyRtps>();
-
-        let subscriber = make_subscriber::<EmptyRtps>(domain_participant.downgrade());
-        let subscriber_proxy = SubscriberProxy::new(
-            DomainParticipantProxy::new(domain_participant.downgrade()),
-            subscriber.downgrade(),
-        );
-
-        let topic = RtpsShared::new(make_topic(Foo::type_name(), "topic"));
-        let topic_proxy = TopicProxy::<Foo, EmptyRtps>::new(topic.downgrade());
-
-        let data_reader = subscriber_proxy
-            .datareader_factory_create_datareader(&topic_proxy, None, None, 0)
-            .unwrap();
-
-        assert_eq!(1, subscriber.read_lock().data_reader_list.len());
-
-        subscriber_proxy
-            .datareader_factory_delete_datareader(&data_reader)
-            .unwrap();
-        assert_eq!(0, subscriber.read_lock().data_reader_list.len());
-        assert!(data_reader.as_ref().upgrade().is_err());
-    }
-
-    #[test]
-    fn datareader_factory_delete_datareader_from_other_subscriber() {
-        let domain_participant = make_participant::<EmptyRtps>();
-
-        let subscriber = make_subscriber::<EmptyRtps>(domain_participant.downgrade());
-        let subscriber_proxy = SubscriberProxy::new(
-            DomainParticipantProxy::new(domain_participant.downgrade()),
-            subscriber.downgrade(),
-        );
-
-        let subscriber2 = make_subscriber::<EmptyRtps>(domain_participant.downgrade());
-        let subscriber2_proxy = SubscriberProxy::new(
-            DomainParticipantProxy::new(domain_participant.downgrade()),
-            subscriber2.downgrade(),
-        );
-
-        let topic = RtpsShared::new(make_topic(Foo::type_name(), "topic"));
-        let topic_proxy = TopicProxy::<Foo, EmptyRtps>::new(topic.downgrade());
-
-        let data_reader = subscriber_proxy
-            .datareader_factory_create_datareader(&topic_proxy, None, None, 0)
-            .unwrap();
-
-        assert_eq!(1, subscriber.read_lock().data_reader_list.len());
-        assert_eq!(0, subscriber2.read_lock().data_reader_list.len());
-
-        assert!(matches!(
-            subscriber2_proxy.datareader_factory_delete_datareader(&data_reader),
-            Err(DDSError::PreconditionNotMet(_))
-        ));
-        assert!(data_reader.as_ref().upgrade().is_ok());
-    }
-
-    #[test]
-    fn datareader_factory_lookup_datareader_when_empty() {
-        let domain_participant = make_participant::<EmptyRtps>();
-
-        let subscriber = make_subscriber::<EmptyRtps>(domain_participant.downgrade());
-        let subscriber_proxy = SubscriberProxy::new(
-            DomainParticipantProxy::new(domain_participant.downgrade()),
-            subscriber.downgrade(),
-        );
-
-        let topic = RtpsShared::new(make_topic(Foo::type_name(), "topic"));
-        let topic_proxy = TopicProxy::<Foo, EmptyRtps>::new(topic.downgrade());
-
-        assert!(subscriber_proxy
-            .datareader_factory_lookup_datareader(&topic_proxy)
-            .is_err());
-    }
-
-    #[test]
-    fn datareader_factory_lookup_datareader_when_one_datareader() {
-        let domain_participant = make_participant::<EmptyRtps>();
-
-        let subscriber = make_subscriber::<EmptyRtps>(domain_participant.downgrade());
-        let subscriber_proxy = SubscriberProxy::new(
-            DomainParticipantProxy::new(domain_participant.downgrade()),
-            subscriber.downgrade(),
-        );
-
-        let topic = RtpsShared::new(make_topic(Foo::type_name(), "topic"));
-        let topic_proxy = TopicProxy::<Foo, EmptyRtps>::new(topic.downgrade());
-
-        let data_reader = subscriber_proxy
-            .datareader_factory_create_datareader(&topic_proxy, None, None, 0)
-            .unwrap();
-
-        assert!(
-            subscriber_proxy
-                .datareader_factory_lookup_datareader(&topic_proxy)
-                .unwrap()
-                .as_ref()
-                .upgrade()
-                .unwrap()
-                == data_reader.as_ref().upgrade().unwrap()
-        );
-    }
-
-    make_empty_dds_type!(Bar);
-
-    #[test]
-    fn datareader_factory_lookup_datareader_when_one_datareader_with_wrong_type() {
-        let domain_participant = make_participant::<EmptyRtps>();
-
-        let subscriber = make_subscriber::<EmptyRtps>(domain_participant.downgrade());
-        let subscriber_proxy = SubscriberProxy::new(
-            DomainParticipantProxy::new(domain_participant.downgrade()),
-            subscriber.downgrade(),
-        );
-
-        let topic_foo = RtpsShared::new(make_topic(Foo::type_name(), "topic"));
-        let topic_foo_proxy = TopicProxy::<Foo, EmptyRtps>::new(topic_foo.downgrade());
-
-        let topic_bar = RtpsShared::new(make_topic(Bar::type_name(), "topic"));
-        let topic_bar_proxy = TopicProxy::<Bar, EmptyRtps>::new(topic_bar.downgrade());
-
-        subscriber_proxy
-            .datareader_factory_create_datareader(&topic_bar_proxy, None, None, 0)
-            .unwrap();
-
-        assert!(subscriber_proxy
-            .datareader_factory_lookup_datareader(&topic_foo_proxy)
-            .is_err());
-    }
-
-    #[test]
-    fn datareader_factory_lookup_datareader_when_one_datareader_with_wrong_topic() {
-        let domain_participant = make_participant::<EmptyRtps>();
-
-        let subscriber = make_subscriber::<EmptyRtps>(domain_participant.downgrade());
-        let subscriber_proxy = SubscriberProxy::new(
-            DomainParticipantProxy::new(domain_participant.downgrade()),
-            subscriber.downgrade(),
-        );
-
-        let topic1 = RtpsShared::new(make_topic(Foo::type_name(), "topic1"));
-        let topic1_proxy = TopicProxy::<Foo, EmptyRtps>::new(topic1.downgrade());
-
-        let topic2 = RtpsShared::new(make_topic(Foo::type_name(), "topic2"));
-        let topic2_proxy = TopicProxy::<Foo, EmptyRtps>::new(topic2.downgrade());
-
-        subscriber_proxy
-            .datareader_factory_create_datareader(&topic2_proxy, None, None, 0)
-            .unwrap();
-
-        assert!(subscriber_proxy
-            .datareader_factory_lookup_datareader(&topic1_proxy)
-            .is_err());
-    }
-
-    #[test]
-    fn datareader_factory_lookup_datareader_with_two_types() {
-        let domain_participant = make_participant::<EmptyRtps>();
-
-        let subscriber = make_subscriber::<EmptyRtps>(domain_participant.downgrade());
-        let subscriber_proxy = SubscriberProxy::new(
-            DomainParticipantProxy::new(domain_participant.downgrade()),
-            subscriber.downgrade(),
-        );
-
-        let topic_foo = RtpsShared::new(make_topic(Foo::type_name(), "topic"));
-        let topic_foo_proxy = TopicProxy::<Foo, EmptyRtps>::new(topic_foo.downgrade());
-
-        let topic_bar = RtpsShared::new(make_topic(Bar::type_name(), "topic"));
-        let topic_bar_proxy = TopicProxy::<Bar, EmptyRtps>::new(topic_bar.downgrade());
-
-        let data_reader_foo = subscriber_proxy
-            .datareader_factory_create_datareader(&topic_foo_proxy, None, None, 0)
-            .unwrap();
-        let data_reader_bar = subscriber_proxy
-            .datareader_factory_create_datareader(&topic_bar_proxy, None, None, 0)
-            .unwrap();
-
-        assert!(
-            subscriber_proxy
-                .datareader_factory_lookup_datareader(&topic_foo_proxy)
-                .unwrap()
-                .as_ref()
-                .upgrade()
-                .unwrap()
-                == data_reader_foo.as_ref().upgrade().unwrap()
-        );
-
-        assert!(
-            subscriber_proxy
-                .datareader_factory_lookup_datareader(&topic_bar_proxy)
-                .unwrap()
-                .as_ref()
-                .upgrade()
-                .unwrap()
-                == data_reader_bar.as_ref().upgrade().unwrap()
-        );
-    }
-
-    #[test]
-    fn datareader_factory_lookup_datareader_with_two_topics() {
-        let domain_participant = make_participant::<EmptyRtps>();
-
-        let subscriber = make_subscriber::<EmptyRtps>(domain_participant.downgrade());
-        let subscriber_proxy = SubscriberProxy::new(
-            DomainParticipantProxy::new(domain_participant.downgrade()),
-            subscriber.downgrade(),
-        );
-
-        let topic1 = RtpsShared::new(make_topic(Foo::type_name(), "topic1"));
-        let topic1_proxy = TopicProxy::<Foo, EmptyRtps>::new(topic1.downgrade());
-
-        let topic2 = RtpsShared::new(make_topic(Foo::type_name(), "topic2"));
-        let topic2_proxy = TopicProxy::<Foo, EmptyRtps>::new(topic2.downgrade());
-
-        let data_reader1 = subscriber_proxy
-            .datareader_factory_create_datareader(&topic1_proxy, None, None, 0)
-            .unwrap();
-        let data_reader2 = subscriber_proxy
-            .datareader_factory_create_datareader(&topic2_proxy, None, None, 0)
-            .unwrap();
-
-        assert!(
-            subscriber_proxy
-                .datareader_factory_lookup_datareader(&topic1_proxy)
-                .unwrap()
-                .as_ref()
-                .upgrade()
-                .unwrap()
-                == data_reader1.as_ref().upgrade().unwrap()
-        );
-
-        assert!(
-            subscriber_proxy
-                .datareader_factory_lookup_datareader(&topic2_proxy)
-                .unwrap()
-                .as_ref()
-                .upgrade()
-                .unwrap()
-                == data_reader2.as_ref().upgrade().unwrap()
-        );
-    }
-}
+use rust_dds_api::{
+    builtin_topics::SubscriptionBuiltinTopicData,
+    dcps_psm::{
+        BuiltInTopicKey, Duration, InstanceHandle, InstanceStateKind, SampleLostStatus,
+        SampleStateKind, StatusMask, ViewStateKind,
+    },
+    domain::domain_participant::DomainParticipantTopicFactory,
+    infrastructure::{
+        entity::{Entity, StatusCondition},
+        qos::{DataReaderQos, SubscriberQos, TopicQos},
+        qos_policy::{
+            DeadlineQosPolicy, DestinationOrderQosPolicy, DurabilityQosPolicy, GroupDataQosPolicy,
+            LatencyBudgetQosPolicy, LivelinessQosPolicy, OwnershipQosPolicy, PartitionQosPolicy,
+            PresentationQosPolicy, ReliabilityQosPolicy, ReliabilityQosPolicyKind,
+            TimeBasedFilterQosPolicy, TopicDataQosPolicy, UserDataQosPolicy,
+        },
+    },
+    publication::{data_writer::DataWriter, publisher::PublisherDataWriterFactory},
+    return_type::{DDSError, DDSResult},
+    subscription::{
+        data_reader::AnyDataReader,
+        data_reader_listener::DataReaderListener,
+        subscriber::{Subscriber, SubscriberDataReaderFactory},
+        subscriber_listener::SubscriberListener,
+    },
+};
+
+use rust_rtps_pim::{
+    behavior::{
+        reader::stateful_reader::RtpsStatefulReaderConstructor,
+        writer::{
+            stateful_writer::RtpsStatefulWriterConstructor,
+            writer::{RtpsWriterAttributes, RtpsWriterOperations},
+        },
+    },
+    structure::{
+        entity::RtpsEntityAttributes,
+        history_cache::RtpsHistoryCacheOperations,
+        participant::RtpsParticipantAttributes,
+        types::{
+            EntityId, Guid, ReliabilityKind, TopicKind, USER_DEFINED_WRITER_NO_KEY,
+            USER_DEFINED_WRITER_WITH_KEY,
+        },
+    },
+};
+
+use crate::{
+    data_representation_builtin_endpoints::sedp_discovered_reader_data::{
+        RtpsReaderProxy, SedpDiscoveredReaderData, DCPS_SUBSCRIPTION,
+    },
+    dds_type::{DdsDeserialize, DdsType},
+    utils::{
+        rtps_structure::RtpsStructure,
+        shared_object::{RtpsShared, RtpsWeak},
+    },
+};
+
+use super::{
+    data_reader_proxy::{DataReaderAttributes, DataReaderProxy, RtpsReader},
+    domain_participant_proxy::{DomainParticipantAttributes, DomainParticipantProxy},
+    publisher_proxy::PublisherProxy,
+    topic_proxy::TopicProxy,
+};
+
+pub struct SubscriberAttributes<Rtps>
+where
+    Rtps: RtpsStructure,
+{
+    pub qos: SubscriberQos,
+    pub rtps_group: Rtps::Group,
+    pub data_reader_list: Vec<RtpsShared<DataReaderAttributes<Rtps>>>,
+    pub user_defined_data_reader_counter: u8,
+    pub default_data_reader_qos: DataReaderQos,
+    pub parent_domain_participant: RtpsWeak<DomainParticipantAttributes<Rtps>>,
+}
+
+impl<Rtps> SubscriberAttributes<Rtps>
+where
+    Rtps: RtpsStructure,
+{
+    pub fn new(
+        qos: SubscriberQos,
+        rtps_group: Rtps::Group,
+        parent_domain_participant: RtpsWeak<DomainParticipantAttributes<Rtps>>,
+    ) -> Self {
+        Self {
+            qos,
+            rtps_group,
+            data_reader_list: Vec::new(),
+            user_defined_data_reader_counter: 0,
+            default_data_reader_qos: DataReaderQos::default(),
+            parent_domain_participant,
+        }
+    }
+}
+
+#[derive(Clone)]
+pub struct SubscriberProxy<Rtps>
+where
+    Rtps: RtpsStructure,
+{
+    participant: DomainParticipantProxy<Rtps>,
+    subscriber_impl: RtpsWeak<SubscriberAttributes<Rtps>>,
+}
+
+impl<Rtps> SubscriberProxy<Rtps>
+where
+    Rtps: RtpsStructure,
+{
+    pub fn new(
+        participant: DomainParticipantProxy<Rtps>,
+        subscriber_impl: RtpsWeak<SubscriberAttributes<Rtps>>,
+    ) -> Self {
+        Self {
+            participant,
+            subscriber_impl,
+        }
+    }
+}
+
+impl<Rtps> AsRef<RtpsWeak<SubscriberAttributes<Rtps>>> for SubscriberProxy<Rtps>
+where
+    Rtps: RtpsStructure,
+{
+    fn as_ref(&self) -> &RtpsWeak<SubscriberAttributes<Rtps>> {
+        &self.subscriber_impl
+    }
+}
+
+impl<Foo, Rtps> SubscriberDataReaderFactory<Foo> for SubscriberProxy<Rtps>
+where
+    Foo: DdsType + for<'a> DdsDeserialize<'a> + Send + Sync + 'static,
+    Rtps: RtpsStructure,
+    Rtps::Group: RtpsEntityAttributes,
+    Rtps::Participant: RtpsParticipantAttributes,
+    Rtps::StatefulReader: RtpsStatefulReaderConstructor,
+    Rtps::StatelessWriter: RtpsWriterOperations<DataType = Vec<u8>, ParameterListType = Vec<u8>>
+        + RtpsWriterAttributes,
+    Rtps::StatefulWriter: RtpsWriterOperations<DataType = Vec<u8>, ParameterListType = Vec<u8>>
+        + RtpsWriterAttributes
+        + RtpsStatefulWriterConstructor,
+    <Rtps::StatelessWriter as RtpsWriterAttributes>::HistoryCacheType:
+        RtpsHistoryCacheOperations<
+            CacheChangeType = <Rtps::StatelessWriter as RtpsWriterOperations>::CacheChangeType,
+        >,
+    <Rtps::StatefulWriter as RtpsWriterAttributes>::HistoryCacheType:
+        RtpsHistoryCacheOperations<
+            CacheChangeType = <Rtps::StatefulWriter as RtpsWriterOperations>::CacheChangeType,
+        >,
+{
+    type TopicType = TopicProxy<Foo, Rtps>;
+    type DataReaderType = DataReaderProxy<Foo, Rtps>;
+
+    fn datareader_factory_create_datareader(
+        &self,
+        topic: &Self::TopicType,
+        qos: Option<DataReaderQos>,
+        listener: Option<Box<dyn DataReaderListener + Send + Sync>>,
+        _mask: StatusMask,
+    ) -> DDSResult<Self::DataReaderType> {
+        let subscriber_shared = self.subscriber_impl.upgrade()?;
+
+        let topic_shared = topic.as_ref().upgrade()?;
+
+        // /////// Build the GUID
+        let entity_id = {
+            let entity_kind = match Foo::has_key() {
+                true => USER_DEFINED_WRITER_WITH_KEY,
+                false => USER_DEFINED_WRITER_NO_KEY,
+            };
+
+            EntityId::new(
+                [
+                    subscriber_shared
+                        .read_lock()
+                        .rtps_group
+                        .guid()
+                        .entity_id()
+                        .entity_key()[0],
+                    subscriber_shared
+                        .read_lock()
+                        .user_defined_data_reader_counter,
+                    0,
+                ],
+                entity_kind,
+            )
+        };
+
+        let guid = Guid::new(
+            subscriber_shared.read_lock().rtps_group.guid().prefix(),
+            entity_id,
+        );
+
+        // /////// Create data reader
+        let data_reader_shared = {
+            let qos = qos.unwrap_or(
+                subscriber_shared
+                    .read_lock()
+                    .default_data_reader_qos
+                    .clone(),
+            );
+            qos.is_consistent()?;
+
+            let topic_kind = match Foo::has_key() {
+                true => TopicKind::WithKey,
+                false => TopicKind::NoKey,
+            };
+
+            let reliability_level = match qos.reliability.kind {
+                ReliabilityQosPolicyKind::BestEffortReliabilityQos => ReliabilityKind::BestEffort,
+                ReliabilityQosPolicyKind::ReliableReliabilityQos => ReliabilityKind::Reliable,
+            };
+
+            let domain_participant = subscriber_shared
+                .read_lock()
+                .parent_domain_participant
+                .upgrade()?;
+            let rtps_reader = RtpsReader::Stateful(Rtps::StatefulReader::new(
+                guid,
+                topic_kind,
+                reliability_level,
+                &domain_participant
+                    .read_lock()
+                    .rtps_participant
+                    .default_unicast_locator_list(),
+                &domain_participant
+                    .read_lock()
+                    .rtps_participant
+                    .default_multicast_locator_list(),
+                rust_rtps_pim::behavior::types::DURATION_ZERO,
+                rust_rtps_pim::behavior::types::DURATION_ZERO,
+                false,
+            ));
+
+            let data_reader = DataReaderAttributes {
+                rtps_reader,
+                _qos: qos,
+                topic: topic_shared.clone(),
+                listener,
+                parent_subscriber: self.subscriber_impl.clone(),
+            };
+
+            let data_reader_shared = RtpsShared::new(data_reader);
+
+            subscriber_shared
+                .write_lock()
+                .data_reader_list
+                .push(data_reader_shared.clone());
+
+            data_reader_shared
+        };
+
+        // /////// Announce the data reader creation
+        {
+            let domain_participant = subscriber_shared
+                .read_lock()
+                .parent_domain_participant
+                .upgrade()?;
+            let domain_participant_proxy =
+                DomainParticipantProxy::new(domain_participant.downgrade());
+            let builtin_publisher = domain_participant
+                .read_lock()
+                .builtin_publisher
+                .clone()
+                .ok_or(DDSError::PreconditionNotMet(
+                    "No builtin publisher".to_string(),
+                ))?;
+            let builtin_publisher_proxy = PublisherProxy::new(builtin_publisher.downgrade());
+
+            let subscription_topic = domain_participant_proxy
+                .topic_factory_lookup_topicdescription(DCPS_SUBSCRIPTION)?;
+
+            let mut sedp_builtin_subscription_announcer = builtin_publisher_proxy
+                .datawriter_factory_lookup_datawriter(&subscription_topic)?;
+
+            let sedp_discovered_reader_data = SedpDiscoveredReaderData {
+                reader_proxy: RtpsReaderProxy {
+                    remote_reader_guid: guid,
+                    remote_group_entity_id: entity_id,
+                    unicast_locator_list: domain_participant
+                        .read_lock()
+                        .rtps_participant
+                        .default_unicast_locator_list()
+                        .to_vec(),
+                    multicast_locator_list: domain_participant
+                        .read_lock()
+                        .rtps_participant
+                        .default_multicast_locator_list()
+                        .to_vec(),
+                    expects_inline_qos: false,
+                },
+
+                subscription_builtin_topic_data: SubscriptionBuiltinTopicData {
+                    key: BuiltInTopicKey { value: guid.into() },
+                    participant_key: BuiltInTopicKey { value: [1; 16] },
+                    topic_name: topic_shared.read_lock().topic_name.clone(),
+                    type_name: Foo::type_name().to_string(),
+                    durability: DurabilityQosPolicy::default(),
+                    deadline: DeadlineQosPolicy::default(),
+                    latency_budget: LatencyBudgetQosPolicy::default(),
+                    liveliness: LivelinessQosPolicy::default(),
+                    reliability: ReliabilityQosPolicy {
+                        kind: ReliabilityQosPolicyKind::BestEffortReliabilityQos,
+                        max_blocking_time: Duration::new(3, 0),
+                    },
+                    ownership: OwnershipQosPolicy::default(),
+                    destination_order: DestinationOrderQosPolicy::default(),
+                    user_data: UserDataQosPolicy::default(),
+                    time_based_filter: TimeBasedFilterQosPolicy::default(),
+                    presentation: PresentationQosPolicy::default(),
+                    partition: PartitionQosPolicy::default(),
+                    topic_data: TopicDataQosPolicy::default(),
+                    group_data: GroupDataQosPolicy::default(),
+                },
+            };
+
+            sedp_builtin_subscription_announcer
+                .write_w_timestamp(
+                    &sedp_discovered_reader_data,
+                    None,
+                    rust_dds_api::dcps_psm::Time { sec: 0, nanosec: 0 },
+                )
+                .unwrap();
+        }
+
+        Ok(DataReaderProxy::new(data_reader_shared.downgrade()))
+    }
+
+    fn datareader_factory_delete_datareader(
+        &self,
+        datareader: &Self::DataReaderType,
+    ) -> DDSResult<()> {
+        let subscriber_shared = self.subscriber_impl.upgrade()?;
+        let datareader_shared = datareader.as_ref().upgrade()?;
+
+        let data_reader_list = &mut subscriber_shared.write_lock().data_reader_list;
+
+        data_reader_list.remove(
+            data_reader_list
+                .iter()
+                .position(|x| x == &datareader_shared)
+                .ok_or(DDSError::PreconditionNotMet(
+                    "Data reader can only be deleted from its parent subscriber".to_string(),
+                ))?,
+        );
+
+        Ok(())
+    }
+
+    fn datareader_factory_lookup_datareader(
+        &self,
+        topic: &Self::TopicType,
+    ) -> DDSResult<Self::DataReaderType> {
+        let subscriber_shared = self.subscriber_impl.upgrade()?;
+        let data_reader_list = &subscriber_shared.write_lock().data_reader_list;
+
+        let topic_shared = topic.as_ref().upgrade()?;
+        let topic = topic_shared.read_lock();
+
+        data_reader_list
+            .iter()
+            .find_map(|data_reader_shared| {
+                let data_reader_lock = data_reader_shared.read_lock();
+                let data_reader_topic = data_reader_lock.topic.read_lock();
+
+                if data_reader_topic.topic_name == topic.topic_name
+                    && data_reader_topic.type_name == Foo::type_name()
+                {
+                    Some(DataReaderProxy::new(data_reader_shared.downgrade()))
+                } else {
+                    None
+                }
+            })
+            .ok_or(DDSError::PreconditionNotMet("Not found".to_string()))
+    }
+}
+
+impl<Rtps> Subscriber for SubscriberProxy<Rtps>
+where
+    Rtps: RtpsStructure,
+{
+    type DomainParticipant = DomainParticipantProxy<Rtps>;
+
+    fn begin_access(&self) -> DDSResult<()> {
+        todo!()
+    }
+
+    fn end_access(&self) -> DDSResult<()> {
+        todo!()
+    }
+
+    fn get_datareaders(
+        &self,
+        _readers: &mut [&mut dyn AnyDataReader],
+        _sample_states: &[SampleStateKind],
+        _view_states: &[ViewStateKind],
+        _instance_states: &[InstanceStateKind],
+    ) -> DDSResult<()> {
+        todo!()
+    }
+
+    fn notify_datareaders(&self) -> DDSResult<()> {
+        todo!()
+    }
+
+    fn get_sample_lost_status(&self, _status: &mut SampleLostStatus) -> DDSResult<()> {
+        todo!()
+    }
+
+    fn delete_contained_entities(&self) -> DDSResult<()> {
+        todo!()
+    }
+
+    fn set_default_datareader_qos(&self, _qos: Option<DataReaderQos>) -> DDSResult<()> {
+        todo!()
+    }
+
+    fn get_default_datareader_qos(&self) -> DDSResult<DataReaderQos> {
+        todo!()
+    }
+
+    fn copy_from_topic_qos(
+        &self,
+        _a_datareader_qos: &mut DataReaderQos,
+        _a_topic_qos: &TopicQos,
+    ) -> DDSResult<()> {
+        todo!()
+    }
+
+    fn get_participant(&self) -> Self::DomainParticipant {
+        self.participant.clone()
+    }
+}
+
+impl<Rtps> Entity for SubscriberProxy<Rtps>
+where
+    Rtps: RtpsStructure,
+{
+    type Qos = SubscriberQos;
+    type Listener = &'static dyn SubscriberListener;
+
+    fn set_qos(&mut self, _qos: Option<Self::Qos>) -> DDSResult<()> {
+        // rtps_shared_write_lock(&rtps_weak_upgrade(&self.subscriber_impl)?).set_qos(qos)
+        todo!()
+    }
+
+    fn get_qos(&self) -> DDSResult<Self::Qos> {
+        // rtps_shared_read_lock(&rtps_weak_upgrade(&self.subscriber_impl)?).get_qos()
+        todo!()
+    }
+
+    fn set_listener(
+        &self,
+        _a_listener: Option<Self::Listener>,
+        _mask: StatusMask,
+    ) -> DDSResult<()> {
+        // rtps_shared_read_lock(&rtps_weak_upgrade(&self.subscriber_impl)?)
+        // .set_listener(a_listener, mask)
+        todo!()
+    }
+
+    fn get_listener(&self) -> DDSResult<Option<Self::Listener>> {
+        // rtps_shared_read_lock(&rtps_weak_upgrade(&self.subscriber_impl)?).get_listener()
+        todo!()
+    }
+
+    fn get_statuscondition(&self) -> DDSResult<StatusCondition> {
+        // rtps_shared_read_lock(&rtps_weak_upgrade(&self.subscriber_impl)?).get_statuscondition()
+        todo!()
+    }
+
+    fn get_status_changes(&self) -> DDSResult<StatusMask> {
+        // rtps_shared_read_lock(&rtps_weak_upgrade(&self.subscriber_impl)?).get_status_changes()
+        todo!()
+    }
+
+    fn enable(&self) -> DDSResult<()> {
+        // rtps_shared_read_lock(&rtps_weak_upgrade(&self.subscriber_impl)?).enable()
+        todo!()
+    }
+
+    fn get_instance_handle(&self) -> DDSResult<InstanceHandle> {
+        // rtps_shared_read_lock(&rtps_weak_upgrade(&self.subscriber_impl)?).get_instance_handle()
+        todo!()
+    }
+}
+
+#[cfg(test)]
+mod tests {
+    use rust_dds_api::{
+        dcps_psm::{DomainId, InstanceHandle},
+        infrastructure::qos::{
+            DataReaderQos, DataWriterQos, DomainParticipantQos, PublisherQos, SubscriberQos,
+            TopicQos,
+        },
+        return_type::{DDSError, DDSResult},
+        subscription::subscriber::{Subscriber, SubscriberDataReaderFactory},
+    };
+
+    use rust_rtps_pim::{
+        behavior::{
+            reader::stateful_reader::RtpsStatefulReaderConstructor,
+            types::Duration,
+            writer::{
+                stateful_writer::RtpsStatefulWriterConstructor,
+                writer::{RtpsWriterAttributes, RtpsWriterOperations},
+            },
+        },
+        discovery::sedp::builtin_endpoints::SedpBuiltinSubscriptionsWriter,
+        structure::{
+            entity::RtpsEntityAttributes,
+            history_cache::RtpsHistoryCacheOperations,
+            participant::{RtpsParticipantAttributes, RtpsParticipantConstructor},
+            types::{
+                ChangeKind, Guid, GuidPrefix, Locator, ReliabilityKind, SequenceNumber, TopicKind,
+                GUID_UNKNOWN,
+            },
+        },
+    };
+
+    use crate::{
+        data_representation_builtin_endpoints::sedp_discovered_reader_data::{
+            SedpDiscoveredReaderData, DCPS_SUBSCRIPTION,
+        },
+        dds_impl::{
+            data_writer_proxy::{DataWriterAttributes, RtpsWriter},
+            domain_participant_proxy::{DomainParticipantAttributes, DomainParticipantProxy},
+            publisher_proxy::PublisherAttributes,
+            topic_proxy::{TopicAttributes, TopicProxy},
+        },
+        dds_type::{DdsDeserialize, DdsType},
+        utils::{
+            rtps_structure::RtpsStructure,
+            shared_object::{RtpsShared, RtpsWeak},
+        },
+    };
+
+    use super::{SubscriberAttributes, SubscriberProxy};
+
+    #[derive(Default)]
+    struct EmptyGroup {}
+    impl RtpsEntityAttributes for EmptyGroup {
+        fn guid(&self) -> Guid {
+            GUID_UNKNOWN
+        }
+    }
+
+    struct EmptyHistoryCache {}
+    impl RtpsHistoryCacheOperations for EmptyHistoryCache {
+        type CacheChangeType = ();
+        fn add_change(&mut self, _change: ()) {}
+
+        fn remove_change<F>(&mut self, _f: F)
+        where
+            F: FnMut(&Self::CacheChangeType) -> bool,
+        {
+            todo!()
+        }
+        fn get_seq_num_min(&self) -> Option<SequenceNumber> {
+            None
+        }
+
+        fn get_seq_num_max(&self) -> Option<SequenceNumber> {
+            None
+        }
+    }
+
+    struct EmptyWriter {
+        push_mode: bool,
+        heartbeat_period: Duration,
+        nack_response_delay: Duration,
+        nack_suppression_duration: Duration,
+        last_change_sequence_number: SequenceNumber,
+        data_max_serialized: Option<i32>,
+        writer_cache: EmptyHistoryCache,
+    }
+    impl RtpsWriterOperations for EmptyWriter {
+        type DataType = Vec<u8>;
+        type ParameterListType = Vec<u8>;
+        type CacheChangeType = ();
+
+        fn new_change(
+            &mut self,
+            _kind: ChangeKind,
+            _data: Vec<u8>,
+            _inline_qos: Vec<u8>,
+            _handle: InstanceHandle,
+        ) -> () {
+            ()
+        }
+    }
+    impl RtpsWriterAttributes for EmptyWriter {
+        type HistoryCacheType = EmptyHistoryCache;
+
+        fn push_mode(&self) -> bool {
+            self.push_mode
+        }
+        fn heartbeat_period(&self) -> Duration {
+            self.heartbeat_period
+        }
+        fn nack_response_delay(&self) -> Duration {
+            self.nack_response_delay
+        }
+        fn nack_suppression_duration(&self) -> Duration {
+            self.nack_suppression_duration
+        }
+        fn last_change_sequence_number(&self) -> SequenceNumber {
+            self.last_change_sequence_number
+        }
+        fn data_max_size_serialized(&self) -> Option<i32> {
+            self.data_max_serialized
+        }
+        fn writer_cache(&mut self) -> &mut EmptyHistoryCache {
+            &mut self.writer_cache
+        }
+    }
+    impl RtpsStatefulWriterConstructor for EmptyWriter {
+        fn new(
+            _guid: Guid,
+            _topic_kind: TopicKind,
+            _reliability_level: ReliabilityKind,
+            _unicast_locator_list: &[Locator],
+            _multicast_locator_list: &[Locator],
+            _push_mode: bool,
+            _heartbeat_period: Duration,
+            _nack_response_delay: Duration,
+            _nack_suppression_duration: Duration,
+            _data_max_size_serialized: Option<i32>,
+        ) -> Self {
+            EmptyWriter {
+                push_mode: false,
+                heartbeat_period: Duration::new(0, 0),
+                nack_response_delay: Duration::new(0, 0),
+                nack_suppression_duration: Duration::new(0, 0),
+                last_change_sequence_number: SequenceNumber::default(),
+                data_max_serialized: None,
+                writer_cache: EmptyHistoryCache {},
+            }
+        }
+    }
+
+    struct EmptyReader {}
+
+    impl RtpsStatefulReaderConstructor for EmptyReader {
+        fn new(
+            _guid: Guid,
+            _topic_kind: TopicKind,
+            _reliability_level: ReliabilityKind,
+            _unicast_locator_list: &[Locator],
+            _multicast_locator_list: &[Locator],
+            _heartbeat_response_delay: Duration,
+            _heartbeat_supression_duration: Duration,
+            _expects_inline_qos: bool,
+        ) -> Self {
+            EmptyReader {}
+        }
+    }
+
+    #[derive(Default)]
+    struct EmptyParticipant {}
+
+    impl RtpsParticipantConstructor for EmptyParticipant {
+        fn new(
+            _guid: Guid,
+            _default_unicast_locator_list: &[Locator],
+            _default_multicast_locator_list: &[Locator],
+            _protocol_version: rust_rtps_pim::structure::types::ProtocolVersion,
+            _vendor_id: rust_rtps_pim::structure::types::VendorId,
+        ) -> Self {
+            EmptyParticipant {}
+        }
+    }
+
+    impl RtpsEntityAttributes for EmptyParticipant {
+        fn guid(&self) -> Guid {
+            todo!()
+        }
+    }
+
+    impl RtpsParticipantAttributes for EmptyParticipant {
+        fn protocol_version(&self) -> rust_rtps_pim::structure::types::ProtocolVersion {
+            todo!()
+        }
+
+        fn vendor_id(&self) -> rust_rtps_pim::structure::types::VendorId {
+            todo!()
+        }
+
+        fn default_unicast_locator_list(&self) -> &[Locator] {
+            &[]
+        }
+
+        fn default_multicast_locator_list(&self) -> &[Locator] {
+            &[]
+        }
+    }
+
+    struct EmptyRtps {}
+
+    impl RtpsStructure for EmptyRtps {
+        type Group = EmptyGroup;
+        type Participant = EmptyParticipant;
+        type StatelessWriter = EmptyWriter;
+        type StatefulWriter = EmptyWriter;
+        type StatelessReader = ();
+        type StatefulReader = EmptyReader;
+    }
+
+    fn make_participant<Rtps>() -> RtpsShared<DomainParticipantAttributes<Rtps>>
+    where
+        Rtps: RtpsStructure<StatefulWriter = EmptyWriter>,
+        Rtps::Participant: Default + RtpsParticipantConstructor,
+        Rtps::Group: Default,
+    {
+        let domain_participant = RtpsShared::new(DomainParticipantAttributes::new(
+            GuidPrefix([0; 12]),
+            DomainId::default(),
+            0,
+            "".to_string(),
+            DomainParticipantQos::default(),
+            vec![],
+            vec![],
+            vec![],
+            vec![],
+        ));
+
+        domain_participant.write_lock().builtin_publisher =
+            Some(RtpsShared::new(PublisherAttributes::new(
+                PublisherQos::default(),
+                Rtps::Group::default(),
+                domain_participant.downgrade(),
+            )));
+
+        let sedp_topic_subscription = RtpsShared::new(TopicAttributes::<Rtps>::new(
+            TopicQos::default(),
+            SedpDiscoveredReaderData::type_name(),
+            DCPS_SUBSCRIPTION,
+            RtpsWeak::new(),
+        ));
+
+        domain_participant
+            .write_lock()
+            .topic_list
+            .push(sedp_topic_subscription.clone());
+
+        let sedp_builtin_subscriptions_rtps_writer =
+            SedpBuiltinSubscriptionsWriter::create::<EmptyWriter>(GuidPrefix([0; 12]), &[], &[]);
+        let sedp_builtin_subscriptions_data_writer = RtpsShared::new(DataWriterAttributes::new(
+            DataWriterQos::default(),
+            RtpsWriter::Stateful(sedp_builtin_subscriptions_rtps_writer),
+            sedp_topic_subscription.clone(),
+            domain_participant
+                .read_lock()
+                .builtin_publisher
+                .as_ref()
+                .unwrap()
+                .downgrade(),
+        ));
+        domain_participant
+            .read_lock()
+            .builtin_publisher
+            .as_ref()
+            .unwrap()
+            .write_lock()
+            .data_writer_list
+            .push(sedp_builtin_subscriptions_data_writer.clone());
+
+        domain_participant
+    }
+
+    fn make_subscriber<Rtps: RtpsStructure>(
+        parent: RtpsWeak<DomainParticipantAttributes<Rtps>>,
+    ) -> RtpsShared<SubscriberAttributes<Rtps>>
+    where
+        Rtps::Group: Default,
+    {
+        RtpsShared::new(SubscriberAttributes {
+            qos: SubscriberQos::default(),
+            rtps_group: Rtps::Group::default(),
+            data_reader_list: Vec::new(),
+            user_defined_data_reader_counter: 0,
+            default_data_reader_qos: DataReaderQos::default(),
+            parent_domain_participant: parent,
+        })
+    }
+
+    fn make_topic<Rtps: RtpsStructure>(
+        type_name: &'static str,
+        topic_name: &'static str,
+    ) -> TopicAttributes<Rtps> {
+        TopicAttributes::new(TopicQos::default(), type_name, topic_name, RtpsWeak::new())
+    }
+
+    macro_rules! make_empty_dds_type {
+        ($type_name:ident) => {
+            struct $type_name {}
+
+            impl<'de> DdsDeserialize<'de> for $type_name {
+                fn deserialize(_buf: &mut &'de [u8]) -> DDSResult<Self> {
+                    Ok($type_name {})
+                }
+            }
+
+            impl DdsType for $type_name {
+                fn type_name() -> &'static str {
+                    stringify!($type_name)
+                }
+
+                fn has_key() -> bool {
+                    false
+                }
+            }
+        };
+    }
+
+    make_empty_dds_type!(Foo);
+
+    #[test]
+    fn create_datareader() {
+        let domain_participant = make_participant::<EmptyRtps>();
+
+        let subscriber = make_subscriber::<EmptyRtps>(domain_participant.downgrade());
+        let subscriber_proxy = SubscriberProxy::new(
+            DomainParticipantProxy::new(domain_participant.downgrade()),
+            subscriber.downgrade(),
+        );
+
+        let topic = RtpsShared::new(make_topic(Foo::type_name(), "topic"));
+        let topic_proxy = TopicProxy::<Foo, EmptyRtps>::new(topic.downgrade());
+
+        let data_reader = subscriber_proxy.create_datareader(&topic_proxy, None, None, 0);
+
+        assert!(data_reader.is_ok());
+    }
+
+    #[test]
+    fn datareader_factory_create_datareader() {
+        let domain_participant = make_participant::<EmptyRtps>();
+
+        let subscriber = make_subscriber::<EmptyRtps>(domain_participant.downgrade());
+        let subscriber_proxy = SubscriberProxy::new(
+            DomainParticipantProxy::new(domain_participant.downgrade()),
+            subscriber.downgrade(),
+        );
+
+        let topic = RtpsShared::new(make_topic(Foo::type_name(), "topic"));
+        let topic_proxy = TopicProxy::<Foo, EmptyRtps>::new(topic.downgrade());
+
+        let data_reader =
+            subscriber_proxy.datareader_factory_create_datareader(&topic_proxy, None, None, 0);
+
+        assert!(data_reader.is_ok());
+        assert_eq!(1, subscriber.read_lock().data_reader_list.len());
+    }
+
+    #[test]
+    fn datareader_factory_delete_datareader() {
+        let domain_participant = make_participant::<EmptyRtps>();
+
+        let subscriber = make_subscriber::<EmptyRtps>(domain_participant.downgrade());
+        let subscriber_proxy = SubscriberProxy::new(
+            DomainParticipantProxy::new(domain_participant.downgrade()),
+            subscriber.downgrade(),
+        );
+
+        let topic = RtpsShared::new(make_topic(Foo::type_name(), "topic"));
+        let topic_proxy = TopicProxy::<Foo, EmptyRtps>::new(topic.downgrade());
+
+        let data_reader = subscriber_proxy
+            .datareader_factory_create_datareader(&topic_proxy, None, None, 0)
+            .unwrap();
+
+        assert_eq!(1, subscriber.read_lock().data_reader_list.len());
+
+        subscriber_proxy
+            .datareader_factory_delete_datareader(&data_reader)
+            .unwrap();
+        assert_eq!(0, subscriber.read_lock().data_reader_list.len());
+        assert!(data_reader.as_ref().upgrade().is_err());
+    }
+
+    #[test]
+    fn datareader_factory_delete_datareader_from_other_subscriber() {
+        let domain_participant = make_participant::<EmptyRtps>();
+
+        let subscriber = make_subscriber::<EmptyRtps>(domain_participant.downgrade());
+        let subscriber_proxy = SubscriberProxy::new(
+            DomainParticipantProxy::new(domain_participant.downgrade()),
+            subscriber.downgrade(),
+        );
+
+        let subscriber2 = make_subscriber::<EmptyRtps>(domain_participant.downgrade());
+        let subscriber2_proxy = SubscriberProxy::new(
+            DomainParticipantProxy::new(domain_participant.downgrade()),
+            subscriber2.downgrade(),
+        );
+
+        let topic = RtpsShared::new(make_topic(Foo::type_name(), "topic"));
+        let topic_proxy = TopicProxy::<Foo, EmptyRtps>::new(topic.downgrade());
+
+        let data_reader = subscriber_proxy
+            .datareader_factory_create_datareader(&topic_proxy, None, None, 0)
+            .unwrap();
+
+        assert_eq!(1, subscriber.read_lock().data_reader_list.len());
+        assert_eq!(0, subscriber2.read_lock().data_reader_list.len());
+
+        assert!(matches!(
+            subscriber2_proxy.datareader_factory_delete_datareader(&data_reader),
+            Err(DDSError::PreconditionNotMet(_))
+        ));
+        assert!(data_reader.as_ref().upgrade().is_ok());
+    }
+
+    #[test]
+    fn datareader_factory_lookup_datareader_when_empty() {
+        let domain_participant = make_participant::<EmptyRtps>();
+
+        let subscriber = make_subscriber::<EmptyRtps>(domain_participant.downgrade());
+        let subscriber_proxy = SubscriberProxy::new(
+            DomainParticipantProxy::new(domain_participant.downgrade()),
+            subscriber.downgrade(),
+        );
+
+        let topic = RtpsShared::new(make_topic(Foo::type_name(), "topic"));
+        let topic_proxy = TopicProxy::<Foo, EmptyRtps>::new(topic.downgrade());
+
+        assert!(subscriber_proxy
+            .datareader_factory_lookup_datareader(&topic_proxy)
+            .is_err());
+    }
+
+    #[test]
+    fn datareader_factory_lookup_datareader_when_one_datareader() {
+        let domain_participant = make_participant::<EmptyRtps>();
+
+        let subscriber = make_subscriber::<EmptyRtps>(domain_participant.downgrade());
+        let subscriber_proxy = SubscriberProxy::new(
+            DomainParticipantProxy::new(domain_participant.downgrade()),
+            subscriber.downgrade(),
+        );
+
+        let topic = RtpsShared::new(make_topic(Foo::type_name(), "topic"));
+        let topic_proxy = TopicProxy::<Foo, EmptyRtps>::new(topic.downgrade());
+
+        let data_reader = subscriber_proxy
+            .datareader_factory_create_datareader(&topic_proxy, None, None, 0)
+            .unwrap();
+
+        assert!(
+            subscriber_proxy
+                .datareader_factory_lookup_datareader(&topic_proxy)
+                .unwrap()
+                .as_ref()
+                .upgrade()
+                .unwrap()
+                == data_reader.as_ref().upgrade().unwrap()
+        );
+    }
+
+    make_empty_dds_type!(Bar);
+
+    #[test]
+    fn datareader_factory_lookup_datareader_when_one_datareader_with_wrong_type() {
+        let domain_participant = make_participant::<EmptyRtps>();
+
+        let subscriber = make_subscriber::<EmptyRtps>(domain_participant.downgrade());
+        let subscriber_proxy = SubscriberProxy::new(
+            DomainParticipantProxy::new(domain_participant.downgrade()),
+            subscriber.downgrade(),
+        );
+
+        let topic_foo = RtpsShared::new(make_topic(Foo::type_name(), "topic"));
+        let topic_foo_proxy = TopicProxy::<Foo, EmptyRtps>::new(topic_foo.downgrade());
+
+        let topic_bar = RtpsShared::new(make_topic(Bar::type_name(), "topic"));
+        let topic_bar_proxy = TopicProxy::<Bar, EmptyRtps>::new(topic_bar.downgrade());
+
+        subscriber_proxy
+            .datareader_factory_create_datareader(&topic_bar_proxy, None, None, 0)
+            .unwrap();
+
+        assert!(subscriber_proxy
+            .datareader_factory_lookup_datareader(&topic_foo_proxy)
+            .is_err());
+    }
+
+    #[test]
+    fn datareader_factory_lookup_datareader_when_one_datareader_with_wrong_topic() {
+        let domain_participant = make_participant::<EmptyRtps>();
+
+        let subscriber = make_subscriber::<EmptyRtps>(domain_participant.downgrade());
+        let subscriber_proxy = SubscriberProxy::new(
+            DomainParticipantProxy::new(domain_participant.downgrade()),
+            subscriber.downgrade(),
+        );
+
+        let topic1 = RtpsShared::new(make_topic(Foo::type_name(), "topic1"));
+        let topic1_proxy = TopicProxy::<Foo, EmptyRtps>::new(topic1.downgrade());
+
+        let topic2 = RtpsShared::new(make_topic(Foo::type_name(), "topic2"));
+        let topic2_proxy = TopicProxy::<Foo, EmptyRtps>::new(topic2.downgrade());
+
+        subscriber_proxy
+            .datareader_factory_create_datareader(&topic2_proxy, None, None, 0)
+            .unwrap();
+
+        assert!(subscriber_proxy
+            .datareader_factory_lookup_datareader(&topic1_proxy)
+            .is_err());
+    }
+
+    #[test]
+    fn datareader_factory_lookup_datareader_with_two_types() {
+        let domain_participant = make_participant::<EmptyRtps>();
+
+        let subscriber = make_subscriber::<EmptyRtps>(domain_participant.downgrade());
+        let subscriber_proxy = SubscriberProxy::new(
+            DomainParticipantProxy::new(domain_participant.downgrade()),
+            subscriber.downgrade(),
+        );
+
+        let topic_foo = RtpsShared::new(make_topic(Foo::type_name(), "topic"));
+        let topic_foo_proxy = TopicProxy::<Foo, EmptyRtps>::new(topic_foo.downgrade());
+
+        let topic_bar = RtpsShared::new(make_topic(Bar::type_name(), "topic"));
+        let topic_bar_proxy = TopicProxy::<Bar, EmptyRtps>::new(topic_bar.downgrade());
+
+        let data_reader_foo = subscriber_proxy
+            .datareader_factory_create_datareader(&topic_foo_proxy, None, None, 0)
+            .unwrap();
+        let data_reader_bar = subscriber_proxy
+            .datareader_factory_create_datareader(&topic_bar_proxy, None, None, 0)
+            .unwrap();
+
+        assert!(
+            subscriber_proxy
+                .datareader_factory_lookup_datareader(&topic_foo_proxy)
+                .unwrap()
+                .as_ref()
+                .upgrade()
+                .unwrap()
+                == data_reader_foo.as_ref().upgrade().unwrap()
+        );
+
+        assert!(
+            subscriber_proxy
+                .datareader_factory_lookup_datareader(&topic_bar_proxy)
+                .unwrap()
+                .as_ref()
+                .upgrade()
+                .unwrap()
+                == data_reader_bar.as_ref().upgrade().unwrap()
+        );
+    }
+
+    #[test]
+    fn datareader_factory_lookup_datareader_with_two_topics() {
+        let domain_participant = make_participant::<EmptyRtps>();
+
+        let subscriber = make_subscriber::<EmptyRtps>(domain_participant.downgrade());
+        let subscriber_proxy = SubscriberProxy::new(
+            DomainParticipantProxy::new(domain_participant.downgrade()),
+            subscriber.downgrade(),
+        );
+
+        let topic1 = RtpsShared::new(make_topic(Foo::type_name(), "topic1"));
+        let topic1_proxy = TopicProxy::<Foo, EmptyRtps>::new(topic1.downgrade());
+
+        let topic2 = RtpsShared::new(make_topic(Foo::type_name(), "topic2"));
+        let topic2_proxy = TopicProxy::<Foo, EmptyRtps>::new(topic2.downgrade());
+
+        let data_reader1 = subscriber_proxy
+            .datareader_factory_create_datareader(&topic1_proxy, None, None, 0)
+            .unwrap();
+        let data_reader2 = subscriber_proxy
+            .datareader_factory_create_datareader(&topic2_proxy, None, None, 0)
+            .unwrap();
+
+        assert!(
+            subscriber_proxy
+                .datareader_factory_lookup_datareader(&topic1_proxy)
+                .unwrap()
+                .as_ref()
+                .upgrade()
+                .unwrap()
+                == data_reader1.as_ref().upgrade().unwrap()
+        );
+
+        assert!(
+            subscriber_proxy
+                .datareader_factory_lookup_datareader(&topic2_proxy)
+                .unwrap()
+                .as_ref()
+                .upgrade()
+                .unwrap()
+                == data_reader2.as_ref().upgrade().unwrap()
+        );
+    }
+}