use rust_dds_api::{dcps_psm::InstanceHandle, return_type::DDSResult};
use rust_rtps_pim::{behavior::{
        stateless_writer::{best_effort_send_unsent_data, RTPSReaderLocator, RTPSStatelessWriter},
        types::DurationPIM,
        RTPSWriter,
    }, messages::{RTPSMessage, RTPSMessagePIM, RtpsMessageHeaderPIM, RtpsSubmessageHeaderPIM, submessage_elements::{EntityIdSubmessageElementPIM, ParameterListSubmessageElementPIM, SequenceNumberSetSubmessageElementPIM, SequenceNumberSubmessageElementPIM, SerializedDataSubmessageElementPIM}, submessages::{DataSubmessagePIM, GapSubmessagePIM}, types::{ParameterIdPIM, ProtocolIdPIM, SubmessageKindPIM}}, structure::{
        types::{
            DataPIM, EntityIdPIM, GUIDType, GuidPrefixPIM, InstanceHandlePIM, LocatorPIM,
            ProtocolVersionPIM, SequenceNumberPIM, VendorIdPIM, GUIDPIM,
        },
        RTPSEntity, RTPSParticipant,
    }};

use crate::{transport::Transport, utils::shared_object::RtpsShared};

use super::rtps_writer_group_impl::RTPSWriterGroupImpl;

pub trait RTPSParticipantImplTrait:
    GuidPrefixPIM
    + EntityIdPIM
    + SequenceNumberPIM
    + LocatorPIM
    + VendorIdPIM
    + DurationPIM
    + InstanceHandlePIM
    + DataPIM
    + ProtocolVersionPIM
    + ParameterIdPIM
    + GUIDPIM<Self>
    + SubmessageKindPIM
    + ProtocolIdPIM
    + ParameterListSubmessageElementPIM<Self>
    + RtpsSubmessageHeaderPIM<Self>
    + EntityIdSubmessageElementPIM<Self>
    + SequenceNumberSubmessageElementPIM<Self>
    + SequenceNumberSetSubmessageElementPIM<Self>
    + for<'a> DataSubmessagePIM<'a, Self>
    + GapSubmessagePIM<Self>
    + for<'a> RTPSMessagePIM<'a, Self>
    + for<'a> RtpsMessageHeaderPIM<'a, Self>
    + Sized
    + 'static
{
}

impl<
        T: GuidPrefixPIM
            + EntityIdPIM
            + SequenceNumberPIM
            + LocatorPIM
            + VendorIdPIM
            + DurationPIM
            + InstanceHandlePIM
            + DataPIM
            + ProtocolVersionPIM
            + ParameterIdPIM
            + GUIDPIM<Self>
            + SubmessageKindPIM
            + ProtocolIdPIM
            + ParameterListSubmessageElementPIM<Self>
            + RtpsSubmessageHeaderPIM<Self>
            + EntityIdSubmessageElementPIM<Self>
            + SequenceNumberSubmessageElementPIM<Self>
            + SequenceNumberSetSubmessageElementPIM<Self>
            + for<'a> DataSubmessagePIM<'a, Self>
            + GapSubmessagePIM<Self>
            + for<'a> RTPSMessagePIM<'a, Self>
            + for<'a> RtpsMessageHeaderPIM<'a, Self>
            + Sized
            + 'static,
    > RTPSParticipantImplTrait for T
{
}

pub struct RTPSParticipantImpl<PSM: RTPSParticipantImplTrait> {
    guid: PSM::GUIDType,
    rtps_writer_groups: Vec<RtpsShared<RTPSWriterGroupImpl<PSM>>>,
}

impl<PSM: RTPSParticipantImplTrait> RTPSParticipantImpl<PSM> {
    pub fn new(guid_prefix: PSM::GuidPrefixType) -> Self {
        let guid = GUIDType::new(guid_prefix, PSM::ENTITYID_PARTICIPANT);

        Self {
            guid,
            rtps_writer_groups: Vec::new(),
        }
    }

    pub fn writer_groups(&self) -> &[RtpsShared<RTPSWriterGroupImpl<PSM>>] {
        &self.rtps_writer_groups
    }

    pub fn add_writer_group(&mut self, writer_group: RtpsShared<RTPSWriterGroupImpl<PSM>>) {
        self.rtps_writer_groups.push(writer_group)
    }

    pub fn delete_writer_group(&mut self, _writer_group: InstanceHandle) -> DDSResult<()> {
        todo!()
        // let index = self
        //     .rtps_writer_groups
        //     .iter()
        //     .position(|x| crate::utils::instance_handle_from_guid(&x.lock().guid()) == writer_group)
        //     .ok_or(DDSError::PreconditionNotMet("RTPS writer group not found"))?;
        // self.rtps_writer_groups.swap_remove(index);
        // Ok(())
    }

    // pub fn send_data(&self) {
    //     for writer_group in &self.rtps_writer_groups {
    //         let writer_group_lock = writer_group.lock();
    //         let writer_list = writer_group_lock.writer_list();
    //         for writer in writer_list {
    //             if let Some(mut writer_lock) = writer.try_lock() {
    //                 let writer_ref = writer_lock.as_mut();
    //                 let mut behavior = BestEffortStatelessWriterBehavior::new(writer_ref);
    //                 behavior.send_unsent_data();
    //             }
    //         }
    //     }
    // }
}

pub fn send_data<
    PSM: GuidPrefixPIM
        + EntityIdPIM
        + SequenceNumberPIM
        + LocatorPIM
        + VendorIdPIM
        + DurationPIM
        + InstanceHandlePIM
        + DataPIM
        + ProtocolVersionPIM
        + ParameterIdPIM
        + GUIDPIM<PSM>
        + SubmessageKindPIM
        + ProtocolIdPIM
        + ParameterListSubmessageElementPIM<PSM>
        + RtpsSubmessageHeaderPIM<PSM>
        + EntityIdSubmessageElementPIM<PSM>
        + SequenceNumberSubmessageElementPIM<PSM>
        + SequenceNumberSetSubmessageElementPIM<PSM>
        + for<'a> SerializedDataSubmessageElementPIM<'a>
        + for<'a> DataSubmessagePIM<'a, PSM>
        + GapSubmessagePIM<PSM>
        + for<'a> RTPSMessagePIM<'a, PSM>
        + for<'a> RtpsMessageHeaderPIM<'a, PSM>
        + Sized
        + 'static,
>(
    rtps_participant_impl: &RTPSParticipantImpl<PSM>,
    transport: &mut dyn Transport<PSM>,
) where
    PSM::SequenceNumberType: Clone + Copy + Ord,
    PSM::GuidPrefixType: Clone,
    PSM::LocatorType: Clone + PartialEq,
<<<<<<< HEAD
    PSM::SubmessageFlagType: From<bool>,
    PSM::GUIDType: GUID<PSM> + Copy,
    PSM::DataType: AsRef<[u8]>,
    PSM::ParameterListType: Clone,
=======
    PSM::GUIDType: Copy,
>>>>>>> edb18977
{
    for writer_group in &rtps_participant_impl.rtps_writer_groups {
        let writer_group_lock = writer_group.lock();
        let writer_list = writer_group_lock.writer_list();
        for writer in writer_list {
            if let Some(mut writer_lock) = writer.try_lock() {
                let last_change_sequence_number = *writer_lock.last_change_sequence_number();
                let mut data_submessage_list = vec![];
                let mut gap_submessage_list = vec![];
                let (reader_locators, writer_cache) = writer_lock.reader_locators();
                for reader_locator in reader_locators {
                    best_effort_send_unsent_data(
                        reader_locator,
                        &last_change_sequence_number,
                        writer_cache,
                        |data_submessage| data_submessage_list.push(data_submessage),
                        |gap_submessage| gap_submessage_list.push(gap_submessage),
                    );

                    let protocol = &PSM::PROTOCOL_RTPS;
                    let version = rtps_participant_impl.protocol_version();
                    let vendor_id = rtps_participant_impl.vendor_id();
                    let guid_prefix = rtps_participant_impl.guid().prefix();

                    let mut submessages: Vec<&dyn rust_rtps_pim::messages::Submessage<PSM>> =
                        vec![];
                    for data_submessage in &data_submessage_list {
                        submessages.push(data_submessage)
                    }
                    for gap_submessage in &gap_submessage_list {
                        submessages.push(gap_submessage);
                    }

                    let message = PSM::RTPSMessageType::new(
                        protocol,
                        version,
                        vendor_id,
                        guid_prefix,
                        submessages,
                    );
                    transport.write(&message, reader_locator.locator());
                }
            }
        }
    }
}

impl<PSM: RTPSParticipantImplTrait> rust_rtps_pim::structure::RTPSParticipant<PSM>
    for RTPSParticipantImpl<PSM>
{
    fn protocol_version(&self) -> &PSM::ProtocolVersionType {
        todo!()
    }

    fn vendor_id(&self) -> &PSM::VendorIdType {
        todo!()
    }

    fn default_unicast_locator_list(&self) -> &[PSM::LocatorType] {
        todo!()
    }

    fn default_multicast_locator_list(&self) -> &[PSM::LocatorType] {
        todo!()
    }
}

impl<PSM: RTPSParticipantImplTrait> RTPSEntity<PSM> for RTPSParticipantImpl<PSM> {
    fn guid(&self) -> &PSM::GUIDType {
        &self.guid
    }
}

#[cfg(test)]
mod tests {
    // use rust_dds_api::infrastructure::qos::PublisherQos;
    // use rust_rtps_pim::structure::types::GUID;
    // use rust_rtps_udp_psm::RtpsUdpPsm;

    // use super::*;

    // #[test]
    // fn add_writer_group() {
    //     let mut participant: RTPSParticipantImpl<RtpsUdpPsm> = RTPSParticipantImpl::new([1;12]);
    //     let guid = GUID::new([1; 12], [0, 0, 0, 1].into());
    //     let shared_writer_group = RtpsShared::new(RTPSWriterGroupImpl::new(
    //         guid,
    //         PublisherQos::default(),
    //         None,
    //         0,
    //     ));
    //     participant.add_writer_group(shared_writer_group);

    //     assert_eq!(participant.rtps_writer_groups.len(), 1)
    // }

    // #[test]
    // fn delete_writer_group() {
    //     let mut participant: RTPSParticipantImpl<RtpsUdpPsm> = RTPSParticipantImpl::new([1;12]);
    //     let guid = GUID::new([1; 12], [0, 0, 0, 1].into());
    //     let shared_writer_group = RtpsShared::new(RTPSWriterGroupImpl::new(
    //         guid,
    //         PublisherQos::default(),
    //         None,
    //         0,
    //     ));
    //     participant.add_writer_group(shared_writer_group.clone());
    //     let instance_handle = crate::utils::instance_handle_from_guid(
    //         &shared_writer_group.lock().guid(),
    //     );
    //     participant
    //         .delete_writer_group(instance_handle)
    //         .unwrap();

    //     assert_eq!(participant.rtps_writer_groups.len(), 0)
    // }

    // #[test]
    // fn delete_not_present_writer_group() {
    //     let mut participant: RTPSParticipantImpl<RtpsUdpPsm> = RTPSParticipantImpl::new([1;12]);
    //     let expected = Err(DDSError::PreconditionNotMet("RTPS writer group not found"));
    //     let result = participant.delete_writer_group(1);

    //     assert_eq!(result, expected);
    // }

    // #[test]
    // fn participant_guid() {
    // todo!()
    // let prefix = [1; 12];
    // let rtps_participant: RTPSParticipantImpl<MockPsm> = RTPSParticipantImpl::new([1; 12]);
    // let guid = rtps_participant.guid();

    // assert_eq!(guid.prefix(), &prefix);
    // assert_eq!(
    //     guid.entity_id(),
    //     &<MockPsm as rust_rtps_pim::structure::Types>::ENTITYID_PARTICIPANT
    // );
    // }

    // #[test]
    //     fn demo_participant_test() {
    //         let builtin_subscriber = SubscriberImpl::new(SubscriberQos::default(), None, 0);
    //         let mut builtin_publisher = PublisherImpl::new(PublisherQos::default(), None, 0);

    //         let mut qos = DataWriterQos::default();
    //         qos.reliability.kind = ReliabilityQosPolicyKind::BestEffortReliabilityQos;
    //         let mut stateless_data_writer = StatelessDataWriterImpl::new(qos);
    //         stateless_data_writer.reader_locator_add(Locator::new(
    //             <RtpsUdpPsm as rust_rtps_pim::structure::Types>::LOCATOR_KIND_UDPv4,
    //             7400,
    //             [0, 0, 0, 0, 0, 0, 0, 0, 0, 0, 0, 0, 239, 255, 0, 1],
    //         ));
    //         stateless_data_writer.write_w_timestamp().unwrap();

    //         builtin_publisher.stateless_writer_add(stateless_data_writer);

    //         let mut participant = DomainParticipantImpl::new(
    //             0,
    //             DomainParticipantQos::default(),
    //             None,
    //             0,
    //             builtin_subscriber,
    //             builtin_publisher,
    //         );

    //         participant.enable().unwrap();
    //         std::thread::sleep(std::time::Duration::from_secs(1));
    //     }

    //     // #[test]
    //     // fn create_publisher() {
    //     //         let configuration = DomainParticipantImplConfiguration {
    //     //             userdata_transport: Box::new(MockTransport::default()),
    //     //             metatraffic_transport: Box::new(MockTransport::default()),
    //     //             domain_tag: "",
    //     //             lease_duration: Duration {
    //     //                 seconds: 30,
    //     //                 fraction: 0,
    //     //             },
    //     //             spdp_locator_list: vec![],
    //     //         };
    //     //configuration
    //     // let builtin_subscriber = SubscriberImpl::new(SubscriberQos::default(), None, 0);
    //     // let mut builtin_publisher = PublisherImpl::new(PublisherQos::default(), None, 0);

    //     // let stateless_data_writer = StatelessDataWriterImpl::new(DataWriterQos::default());
    //     // builtin_publisher.stateless_writer_add(stateless_data_writer);

    //     // let participant = DomainParticipantImpl::new(
    //     //     0,
    //     //     DomainParticipantQos::default(),
    //     //     None,
    //     //     0,
    //     //     builtin_subscriber,
    //     //     builtin_publisher,
    //     // );

    //     //         let qos = Some(PublisherQos::default());
    //     //         let a_listener = None;
    //     //         let mask = 0;
    //     //         participant
    //     //             .create_publisher(qos, a_listener, mask)
    //     //             .expect("Error creating publisher");

    //     //         assert_eq!(
    //     //             participant
    //     //                 .user_defined_entities
    //     //                 .publisher_list
    //     //                 .lock()
    //     //                 .unwrap()
    //     //                 .len(),
    //     //             1
    //     //         );
    //     // }

    //     //     #[test]
    //     //     fn create_delete_publisher() {
    //     //         let configuration = DomainParticipantImplConfiguration {
    //     //             userdata_transport: Box::new(MockTransport::default()),
    //     //             metatraffic_transport: Box::new(MockTransport::default()),
    //     //             domain_tag: "",
    //     //             lease_duration: Duration {
    //     //                 seconds: 30,
    //     //                 fraction: 0,
    //     //             },
    //     //             spdp_locator_list: vec![],
    //     //         };

    //     //         let participant =
    //     //             DomainParticipantImpl::new(0, DomainParticipantQos::default(), None, 0, configuration);

    //     //         let qos = Some(PublisherQos::default());
    //     //         let a_listener = None;
    //     //         let mask = 0;
    //     //         let a_publisher = participant.create_publisher(qos, a_listener, mask).unwrap();

    //     //         participant
    //     //             .delete_publisher(&a_publisher)
    //     //             .expect("Error deleting publisher");
    //     //         assert_eq!(
    //     //             participant
    //     //                 .user_defined_entities
    //     //                 .publisher_list
    //     //                 .lock()
    //     //                 .unwrap()
    //     //                 .len(),
    //     //             0
    //     //         );
    //     //     }

    //     //     #[test]
    //     //     fn create_subscriber() {
    //     //         let configuration = DomainParticipantImplConfiguration {
    //     //             userdata_transport: Box::new(MockTransport::default()),
    //     //             metatraffic_transport: Box::new(MockTransport::default()),
    //     //             domain_tag: "",
    //     //             lease_duration: Duration {
    //     //                 seconds: 30,
    //     //                 fraction: 0,
    //     //             },
    //     //             spdp_locator_list: vec![],
    //     //         };

    //     //         let participant =
    //     //             DomainParticipantImpl::new(0, DomainParticipantQos::default(), None, 0, configuration);

    //     //         let qos = Some(SubscriberQos::default());
    //     //         let a_listener = None;
    //     //         let mask = 0;
    //     //         participant
    //     //             .create_subscriber(qos, a_listener, mask)
    //     //             .expect("Error creating subscriber");
    //     //         assert_eq!(
    //     //             participant
    //     //                 .user_defined_entities
    //     //                 .subscriber_list
    //     //                 .lock()
    //     //                 .unwrap()
    //     //                 .len(),
    //     //             1
    //     //         );
    //     //     }

    //     //     #[test]
    //     //     fn create_delete_subscriber() {
    //     //         let configuration = DomainParticipantImplConfiguration {
    //     //             userdata_transport: Box::new(MockTransport::default()),
    //     //             metatraffic_transport: Box::new(MockTransport::default()),
    //     //             domain_tag: "",
    //     //             lease_duration: Duration {
    //     //                 seconds: 30,
    //     //                 fraction: 0,
    //     //             },
    //     //             spdp_locator_list: vec![],
    //     //         };

    //     //         let participant =
    //     //             DomainParticipantImpl::new(0, DomainParticipantQos::default(), None, 0, configuration);

    //     //         let qos = Some(SubscriberQos::default());
    //     //         let a_listener = None;
    //     //         let mask = 0;
    //     //         let a_subscriber = participant
    //     //             .create_subscriber(qos, a_listener, mask)
    //     //             .unwrap();

    //     //         participant
    //     //             .delete_subscriber(&a_subscriber)
    //     //             .expect("Error deleting subscriber");
    //     //         assert_eq!(
    //     //             participant
    //     //                 .user_defined_entities
    //     //                 .subscriber_list
    //     //                 .lock()
    //     //                 .unwrap()
    //     //                 .len(),
    //     //             0
    //     //         );
    //     //     }

    //     //     #[test]
    //     //     fn create_topic() {
    //     //         let configuration = DomainParticipantImplConfiguration {
    //     //             userdata_transport: Box::new(MockTransport::default()),
    //     //             metatraffic_transport: Box::new(MockTransport::default()),
    //     //             domain_tag: "",
    //     //             lease_duration: Duration {
    //     //                 seconds: 30,
    //     //                 fraction: 0,
    //     //             },
    //     //             spdp_locator_list: vec![],
    //     //         };

    //     //         let participant =
    //     //             DomainParticipantImpl::new(0, DomainParticipantQos::default(), None, 0, configuration);

    //     //         let topic_name = "Test";
    //     //         let qos = Some(TopicQos::default());
    //     //         let a_listener = None;
    //     //         let mask = 0;
    //     //         participant
    //     //             .create_topic::<TestType>(topic_name, qos, a_listener, mask)
    //     //             .expect("Error creating topic");
    //     //     }

    //     //     #[test]
    //     //     fn create_delete_topic() {
    //     //         let configuration = DomainParticipantImplConfiguration {
    //     //             userdata_transport: Box::new(MockTransport::default()),
    //     //             metatraffic_transport: Box::new(MockTransport::default()),
    //     //             domain_tag: "",
    //     //             lease_duration: Duration {
    //     //                 seconds: 30,
    //     //                 fraction: 0,
    //     //             },
    //     //             spdp_locator_list: vec![],
    //     //         };

    //     //         let participant =
    //     //             DomainParticipantImpl::new(0, DomainParticipantQos::default(), None, 0, configuration);

    //     //         let topic_name = "Test";
    //     //         let qos = Some(TopicQos::default());
    //     //         let a_listener = None;
    //     //         let mask = 0;
    //     //         let a_topic = participant
    //     //             .create_topic::<TestType>(topic_name, qos, a_listener, mask)
    //     //             .unwrap();

    //     //         participant
    //     //             .delete_topic(&a_topic)
    //     //             .expect("Error deleting topic")
    //     //     }

    //     //     #[test]
    //     //     fn set_get_default_publisher_qos() {
    //     //         let configuration = DomainParticipantImplConfiguration {
    //     //             userdata_transport: Box::new(MockTransport::default()),
    //     //             metatraffic_transport: Box::new(MockTransport::default()),
    //     //             domain_tag: "",
    //     //             lease_duration: Duration {
    //     //                 seconds: 30,
    //     //                 fraction: 0,
    //     //             },
    //     //             spdp_locator_list: vec![],
    //     //         };

    //     //         let mut participant =
    //     //             DomainParticipantImpl::new(0, DomainParticipantQos::default(), None, 0, configuration);

    //     //         let mut publisher_qos = PublisherQos::default();
    //     //         publisher_qos.group_data.value = vec![b'a', b'b', b'c'];
    //     //         participant
    //     //             .set_default_publisher_qos(Some(publisher_qos.clone()))
    //     //             .expect("Error setting default publisher qos");

    //     //         assert_eq!(publisher_qos, participant.get_default_publisher_qos())
    //     //     }

    //     //     #[test]
    //     //     fn set_get_default_subscriber_qos() {
    //     //         let configuration = DomainParticipantImplConfiguration {
    //     //             userdata_transport: Box::new(MockTransport::default()),
    //     //             metatraffic_transport: Box::new(MockTransport::default()),
    //     //             domain_tag: "",
    //     //             lease_duration: Duration {
    //     //                 seconds: 30,
    //     //                 fraction: 0,
    //     //             },
    //     //             spdp_locator_list: vec![],
    //     //         };

    //     //         let mut participant =
    //     //             DomainParticipantImpl::new(0, DomainParticipantQos::default(), None, 0, configuration);

    //     //         let mut subscriber_qos = SubscriberQos::default();
    //     //         subscriber_qos.group_data.value = vec![b'a', b'b', b'c'];
    //     //         participant
    //     //             .set_default_subscriber_qos(Some(subscriber_qos.clone()))
    //     //             .expect("Error setting default subscriber qos");

    //     //         assert_eq!(subscriber_qos, participant.get_default_subscriber_qos())
    //     //     }

    //     //     #[test]
    //     //     fn set_get_default_topic_qos() {
    //     //         let configuration = DomainParticipantImplConfiguration {
    //     //             userdata_transport: Box::new(MockTransport::default()),
    //     //             metatraffic_transport: Box::new(MockTransport::default()),
    //     //             domain_tag: "",
    //     //             lease_duration: Duration {
    //     //                 seconds: 30,
    //     //                 fraction: 0,
    //     //             },
    //     //             spdp_locator_list: vec![],
    //     //         };

    //     //         let mut participant =
    //     //             DomainParticipantImpl::new(0, DomainParticipantQos::default(), None, 0, configuration);

    //     //         let mut topic_qos = TopicQos::default();
    //     //         topic_qos.topic_data.value = vec![b'a', b'b', b'c'];
    //     //         participant
    //     //             .set_default_topic_qos(Some(topic_qos.clone()))
    //     //             .expect("Error setting default subscriber qos");

    //     //         assert_eq!(topic_qos, participant.get_default_topic_qos())
    //     //     }

    //     //     #[test]
    //     //     fn set_default_publisher_qos_to_default_value() {
    //     //         let configuration = DomainParticipantImplConfiguration {
    //     //             userdata_transport: Box::new(MockTransport::default()),
    //     //             metatraffic_transport: Box::new(MockTransport::default()),
    //     //             domain_tag: "",
    //     //             lease_duration: Duration {
    //     //                 seconds: 30,
    //     //                 fraction: 0,
    //     //             },
    //     //             spdp_locator_list: vec![],
    //     //         };

    //     //         let mut participant =
    //     //             DomainParticipantImpl::new(0, DomainParticipantQos::default(), None, 0, configuration);

    //     //         let mut publisher_qos = PublisherQos::default();
    //     //         publisher_qos.group_data.value = vec![b'a', b'b', b'c'];
    //     //         participant
    //     //             .set_default_publisher_qos(Some(publisher_qos.clone()))
    //     //             .unwrap();

    //     //         participant
    //     //             .set_default_publisher_qos(None)
    //     //             .expect("Error setting default publisher qos");

    //     //         assert_eq!(
    //     //             PublisherQos::default(),
    //     //             participant.get_default_publisher_qos()
    //     //         )
    //     //     }

    //     //     #[test]
    //     //     fn set_default_subscriber_qos_to_default_value() {
    //     //         let configuration = DomainParticipantImplConfiguration {
    //     //             userdata_transport: Box::new(MockTransport::default()),
    //     //             metatraffic_transport: Box::new(MockTransport::default()),
    //     //             domain_tag: "",
    //     //             lease_duration: Duration {
    //     //                 seconds: 30,
    //     //                 fraction: 0,
    //     //             },
    //     //             spdp_locator_list: vec![],
    //     //         };

    //     //         let mut participant =
    //     //             DomainParticipantImpl::new(0, DomainParticipantQos::default(), None, 0, configuration);

    //     //         let mut subscriber_qos = SubscriberQos::default();
    //     //         subscriber_qos.group_data.value = vec![b'a', b'b', b'c'];
    //     //         participant
    //     //             .set_default_subscriber_qos(Some(subscriber_qos.clone()))
    //     //             .unwrap();

    //     //         participant
    //     //             .set_default_subscriber_qos(None)
    //     //             .expect("Error setting default subscriber qos");

    //     //         assert_eq!(
    //     //             SubscriberQos::default(),
    //     //             participant.get_default_subscriber_qos()
    //     //         )
    //     //     }

    //     //     #[test]
    //     //     fn set_default_topic_qos_to_default_value() {
    //     //         let configuration = DomainParticipantImplConfiguration {
    //     //             userdata_transport: Box::new(MockTransport::default()),
    //     //             metatraffic_transport: Box::new(MockTransport::default()),
    //     //             domain_tag: "",
    //     //             lease_duration: Duration {
    //     //                 seconds: 30,
    //     //                 fraction: 0,
    //     //             },
    //     //             spdp_locator_list: vec![],
    //     //         };

    //     //         let mut participant =
    //     //             DomainParticipantImpl::new(0, DomainParticipantQos::default(), None, 0, configuration);

    //     //         let mut topic_qos = TopicQos::default();
    //     //         topic_qos.topic_data.value = vec![b'a', b'b', b'c'];
    //     //         participant
    //     //             .set_default_topic_qos(Some(topic_qos.clone()))
    //     //             .unwrap();

    //     //         participant
    //     //             .set_default_topic_qos(None)
    //     //             .expect("Error setting default subscriber qos");

    //     //         assert_eq!(TopicQos::default(), participant.get_default_topic_qos())
    //     //     }

    //     //     #[test]
    //     //     fn enable() {
    //     //         let configuration = DomainParticipantImplConfiguration {
    //     //             userdata_transport: Box::new(MockTransport::default()),
    //     //             metatraffic_transport: Box::new(MockTransport::default()),
    //     //             domain_tag: "",
    //     //             lease_duration: Duration {
    //     //                 seconds: 30,
    //     //                 fraction: 0,
    //     //             },
    //     //             spdp_locator_list: vec![],
    //     //         };

    //     //         let mut participant =
    //     //             DomainParticipantImpl::new(0, DomainParticipantQos::default(), None, 0, configuration);

    //     //         participant.enable().expect("Failed to enable");
    //     //         assert_eq!(participant.thread_list.borrow().len(), 1);
    //     //     }

    //     //     // #[test]
    //     //     // fn create_publisher_factory_default_qos() {
    //     //     //     let participant = DomainParticipantImpl::new(
    //     //     //         0,
    //     //     //         DomainParticipantQos::default(),
    //     //     //         MockTransport::default(),
    //     //     //         MockTransport::default(),
    //     //     //         None,
    //     //     //         0,
    //     //     //     );

    //     //     //     let mut publisher_qos = PublisherQos::default();
    //     //     //     publisher_qos.group_data.value = vec![b'a', b'b', b'c'];
    //     //     //     participant
    //     //     //         .set_default_publisher_qos(Some(publisher_qos.clone()))
    //     //     //         .unwrap();

    //     //     //     let qos = None;
    //     //     //     let a_listener = None;
    //     //     //     let mask = 0;
    //     //     //     let publisher = participant
    //     //     //         .create_publisher(qos, a_listener, mask)
    //     //     //         .expect("Error creating publisher");

    //     //     //     assert_eq!(publisher.get_qos().unwrap(), publisher_qos);
    //     //     // }

    //     //     // #[test]
    //     //     // fn create_subscriber_factory_default_qos() {
    //     //     //     let participant = DomainParticipantImpl::new(
    //     //     //         0,
    //     //     //         DomainParticipantQos::default(),
    //     //     //         MockTransport::default(),
    //     //     //         MockTransport::default(),
    //     //     //         None,
    //     //     //         0,
    //     //     //     );

    //     //     //     let mut subscriber_qos = SubscriberQos::default();
    //     //     //     subscriber_qos.group_data.value = vec![b'a', b'b', b'c'];
    //     //     //     participant
    //     //     //         .set_default_subscriber_qos(Some(subscriber_qos.clone()))
    //     //     //         .unwrap();

    //     //     //     let qos = None;
    //     //     //     let a_listener = None;
    //     //     //     let mask = 0;
    //     //     //     let subscriber = participant
    //     //     //         .create_subscriber(qos, a_listener, mask)
    //     //     //         .expect("Error creating publisher");

    //     //     //     assert_eq!(subscriber.get_qos().unwrap(), subscriber_qos);
    //     //     // }

    //     //     // #[test]
    //     //     // fn create_topic_factory_default_qos() {
    //     //     //     let participant = DomainParticipantImpl::new(
    //     //     //         0,
    //     //     //         DomainParticipantQos::default(),
    //     //     //         MockTransport::default(),
    //     //     //         MockTransport::default(),
    //     //     //         None,
    //     //     //         0,
    //     //     //     );

    //     //     //     let mut topic_qos = TopicQos::default();
    //     //     //     topic_qos.topic_data.value = vec![b'a', b'b', b'c'];
    //     //     //     participant
    //     //     //         .set_default_topic_qos(Some(topic_qos.clone()))
    //     //     //         .unwrap();

    //     //     //     let qos = None;
    //     //     //     let a_listener = None;
    //     //     //     let mask = 0;
    //     //     //     let topic = participant
    //     //     //         .create_topic::<TestType>("name", qos, a_listener, mask)
    //     //     //         .expect("Error creating publisher");

    //     //     //     assert_eq!(topic.get_qos().unwrap(), topic_qos);
    //     //     // }
}<|MERGE_RESOLUTION|>--- conflicted
+++ resolved
@@ -154,14 +154,8 @@
     PSM::SequenceNumberType: Clone + Copy + Ord,
     PSM::GuidPrefixType: Clone,
     PSM::LocatorType: Clone + PartialEq,
-<<<<<<< HEAD
-    PSM::SubmessageFlagType: From<bool>,
-    PSM::GUIDType: GUID<PSM> + Copy,
-    PSM::DataType: AsRef<[u8]>,
-    PSM::ParameterListType: Clone,
-=======
     PSM::GUIDType: Copy,
->>>>>>> edb18977
+    PSM::ParameterListSubmessageElementType: Clone
 {
     for writer_group in &rtps_participant_impl.rtps_writer_groups {
         let writer_group_lock = writer_group.lock();
