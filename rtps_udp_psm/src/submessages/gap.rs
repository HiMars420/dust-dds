use rust_rtps_pim::messages::types::SubmessageKindType;

use crate::{EntityId, RtpsUdpPsm, SequenceNumber, SequenceNumberSet, SubmessageFlag};

use super::SubmessageHeader;

<<<<<<< HEAD
#[derive(serde::Serialize)]
pub struct GapSubmessage {
    header: SubmessageHeader,
    reader_id: EntityId,
    writer_id: EntityId,
    gap_start: SequenceNumber,
    gap_list: SequenceNumberSet,
}

impl GapSubmessage {
    fn new(
        endianness_flag: SubmessageFlag,
        reader_id: EntityId,
        writer_id: EntityId,
        gap_start: SequenceNumber,
        gap_list: SequenceNumberSet,
    ) -> Self {
        let flags = [endianness_flag].into();

        let submessage_length = 16 + gap_list.len();

        let header = SubmessageHeader {
            submessage_id: <RtpsUdpPsm as SubmessageKindType>::GAP.into(),
            flags,
            submessage_length,
        };
        Self {
            header,
            reader_id,
            writer_id,
            gap_start,
            gap_list,
        }
    }
}

impl rust_rtps_pim::messages::submessages::Gap<RtpsUdpPsm> for GapSubmessage {
    type EntityId = EntityId;
    type SequenceNumber = SequenceNumber;
    type SequenceNumberSet = SequenceNumberSet;

=======
pub struct Gap;

impl rust_rtps_pim::messages::submessages::GapSubmessage<RtpsUdpPsm> for Gap {
    type EntityId = EntityId;
    type SequenceNumber = SequenceNumber;
    type SequenceNumberSet = SequenceNumberSet;

>>>>>>> 391bb21d
    fn endianness_flag(&self) -> SubmessageFlag {
        self.header.flags.is_bit_set(0)
    }

    fn reader_id(&self) -> &Self::EntityId {
        &self.reader_id
    }

    fn writer_id(&self) -> &Self::EntityId {
        &self.writer_id
    }

    fn gap_start(&self) -> &Self::SequenceNumber {
        &self.gap_start
    }

    fn gap_list(&self) -> &Self::SequenceNumberSet {
        &self.gap_list
    }
}

impl rust_rtps_pim::messages::Submessage<RtpsUdpPsm> for GapSubmessage {
    type SubmessageHeader = SubmessageHeader;

    fn submessage_header(&self) -> Self::SubmessageHeader {
        todo!()
    }
}

#[cfg(test)]
mod tests {
    use super::*;
    use serde::Serialize;
    use rust_serde_cdr::serializer::RtpsMessageSerializer;

    fn get_serializer() -> RtpsMessageSerializer<Vec<u8>> {
        RtpsMessageSerializer {
            writer: Vec::<u8>::new(),
        }
    }

    #[test]
    fn serialize() {
        let endianness_flag = true;
        let reader_id = [1, 2, 3, 4].into();
        let writer_id = [6, 7, 8, 9].into();
        let gap_start = 5.into();
        let gap_list = SequenceNumberSet::new(10.into(), vec![]);
        let submessage = GapSubmessage::new(endianness_flag, reader_id, writer_id, gap_start, gap_list);

        let mut serializer = get_serializer();
        submessage.serialize(&mut serializer).unwrap();
        assert_eq!(serializer.writer, vec![
            0x08_u8, 0b_0000_0001, 28, 0, // Submessage header
             1, 2, 3, 4,               // readerId: value[4]
             6, 7, 8, 9,               // writerId: value[4]
             0, 0, 0, 0,               // gapStart: SequenceNumber: high
             5, 0, 0, 0,               // gapStart: SequenceNumber: low
             0, 0, 0, 0,               // gapList: SequenceNumberSet: bitmapBase: high
            10, 0, 0, 0,               // gapList: SequenceNumberSet: bitmapBase: low
             0, 0, 0, 0,               // gapList: SequenceNumberSet: numBits (ULong)

        ]);
        assert_eq!(serializer.writer.len() as u16 - 4, submessage.header.submessage_length)
    }
}<|MERGE_RESOLUTION|>--- conflicted
+++ resolved
@@ -1,10 +1,9 @@
-use rust_rtps_pim::messages::types::SubmessageKindType;
+use rust_rtps_pim::messages::types::SubmessageKindPIM;
 
 use crate::{EntityId, RtpsUdpPsm, SequenceNumber, SequenceNumberSet, SubmessageFlag};
 
 use super::SubmessageHeader;
 
-<<<<<<< HEAD
 #[derive(serde::Serialize)]
 pub struct GapSubmessage {
     header: SubmessageHeader,
@@ -27,7 +26,7 @@
         let submessage_length = 16 + gap_list.len();
 
         let header = SubmessageHeader {
-            submessage_id: <RtpsUdpPsm as SubmessageKindType>::GAP.into(),
+            submessage_id: <RtpsUdpPsm as SubmessageKindPIM>::GAP.into(),
             flags,
             submessage_length,
         };
@@ -41,20 +40,11 @@
     }
 }
 
-impl rust_rtps_pim::messages::submessages::Gap<RtpsUdpPsm> for GapSubmessage {
+impl rust_rtps_pim::messages::submessages::GapSubmessage<RtpsUdpPsm> for GapSubmessage {
     type EntityId = EntityId;
     type SequenceNumber = SequenceNumber;
     type SequenceNumberSet = SequenceNumberSet;
 
-=======
-pub struct Gap;
-
-impl rust_rtps_pim::messages::submessages::GapSubmessage<RtpsUdpPsm> for Gap {
-    type EntityId = EntityId;
-    type SequenceNumber = SequenceNumber;
-    type SequenceNumberSet = SequenceNumberSet;
-
->>>>>>> 391bb21d
     fn endianness_flag(&self) -> SubmessageFlag {
         self.header.flags.is_bit_set(0)
     }
