<<<<<<< HEAD
use std::io::Write;
use std::marker::PhantomData;

use crate::parameter_list::ParameterListUdp;
use crate::serialize::{NumberofBytes, Serialize};

use crate::submessage_elements::{CountUdp, LocatorUdp, ProtocolVersionUdp, VendorIdUdp};
use byteorder::{ByteOrder, LittleEndian};
use rust_rtps_pim::{
    behavior::types::Duration,
    discovery::types::{BuiltinEndpointQos, BuiltinEndpointSet, DomainId},
    messages::{
        submessage_elements::{
            CountSubmessageElementType, ProtocolVersionSubmessageElementType,
            VendorIdSubmessageElementType,
        },
        types::Count,
    },
    structure::types::{Guid, Locator, ProtocolVersion, VendorId},
};

use super::parameterid_list::{
    PID_BUILTIN_ENDPOINT_QOS, PID_BUILTIN_ENDPOINT_SET, PID_DEFAULT_MULTICAST_LOCATOR,
    PID_DEFAULT_UNICAST_LOCATOR, PID_DOMAIN_ID, PID_DOMAIN_TAG, PID_EXPECTS_INLINE_QOS,
    PID_METATRAFFIC_MULTICAST_LOCATOR, PID_METATRAFFIC_UNICAST_LOCATOR, PID_PARTICIPANT_GUID,
    PID_PARTICIPANT_LEASE_DURATION, PID_PARTICIPANT_MANUAL_LIVELINESS_COUNT, PID_PROTOCOL_VERSION,
    PID_SENTINEL, PID_VENDORID,
};
use super::types::{DurationUdp, GuidUdp};

#[derive(PartialEq, Debug)]
struct ParticipantProxy {
    domain_id: u32,
    domain_tag: String,
    protocol_version: ProtocolVersionUdp,
    guid: GuidUdp,
    vendor_id: VendorIdUdp,
    expects_inline_qos: bool,
    metatraffic_unicast_locator_list: Vec<LocatorUdp>,
    metatraffic_multicast_locator_list: Vec<LocatorUdp>,
    default_unicast_locator_list: Vec<LocatorUdp>,
    default_multicast_locator_list: Vec<LocatorUdp>,
    available_builtin_endpoints: u32,
    manual_liveliness_count: CountUdp,
    builtin_endpoint_qos: u32,
}

#[derive(PartialEq, Debug)]
pub struct SPDPdiscoveredParticipantDataUdp {
    // ddsParticipantData: DDS::ParticipantBuiltinTopicData,
    participant_proxy: ParticipantProxy,
    lease_duration: DurationUdp,
}

impl SPDPdiscoveredParticipantDataUdp {
    // Constant value from Table 9.14 - ParameterId mapping and default values
    const DEFAULT_DOMAIN_TAG: String = String::new();
    const DEFAULT_EXPECTS_INLINE_QOS: bool = false;
    const DEFAULT_BUILTIN_ENDPOINT_QOS: u32 = 0;
    const DEFAULT_PARTICIPANT_LEASE_DURATION: DurationUdp = DurationUdp {
        seconds: 100,
        fraction: 0,
    };

    pub fn new(
        domain_id: &DomainId,
        domain_tag: &str,
        protocol_version: &ProtocolVersion,
        guid: &Guid,
        vendor_id: &VendorId,
        expects_inline_qos: &bool,
        metatraffic_unicast_locator_list: &[Locator],
        metatraffic_multicast_locator_list: &[Locator],
        default_unicast_locator_list: &[Locator],
        default_multicast_locator_list: &[Locator],
        available_builtin_endpoints: &BuiltinEndpointSet,
        manual_liveliness_count: &Count,
        builtin_endpoint_qos: &BuiltinEndpointQos,
        lease_duration: &Duration,
    ) -> Self {
        Self {
            participant_proxy: ParticipantProxy {
                domain_id: *domain_id,
                domain_tag: domain_tag.to_owned(),
                protocol_version: ProtocolVersionUdp::new(protocol_version),
                guid: (*guid).into(),
                vendor_id: VendorIdUdp::new(vendor_id),
                expects_inline_qos: *expects_inline_qos,
                metatraffic_unicast_locator_list: metatraffic_unicast_locator_list
                    .iter()
                    .map(|x| LocatorUdp::new(x))
                    .collect(),
                metatraffic_multicast_locator_list: metatraffic_multicast_locator_list
                    .iter()
                    .map(|x| LocatorUdp::new(x))
                    .collect(),
                default_unicast_locator_list: default_unicast_locator_list
                    .iter()
                    .map(|x| LocatorUdp::new(x))
                    .collect(),
                default_multicast_locator_list: default_multicast_locator_list
                    .iter()
                    .map(|x| LocatorUdp::new(x))
                    .collect(),
                available_builtin_endpoints: available_builtin_endpoints.0,
                manual_liveliness_count: CountUdp::new(manual_liveliness_count),
                builtin_endpoint_qos: builtin_endpoint_qos.0,
            },
            lease_duration: (*lease_duration).into(),
        }
    }
}

const PL_CDR_LE: [u8; 4] = [0x00, 0x03, 0x00, 0x00];

struct ParameterSerializer<'a, W: Write, B: ByteOrder> {
    writer: &'a mut W,
    byteorder: PhantomData<B>,
}

impl<'a, W: Write, B: ByteOrder> ParameterSerializer<'a, W, B> {
    fn new(writer: &'a mut W) -> Self {
        Self {
            writer,
            byteorder: PhantomData,
        }
    }

    fn serialize_list<S: Serialize + NumberofBytes>(
        &mut self,
        parameter_id: u16,
        parameter: &[S],
    ) -> crate::serialize::Result {
        for parameter_i in parameter {
            self.serialize(parameter_id, parameter_i)?;
        }
        Ok(())
    }
    fn serialize<S: Serialize + NumberofBytes>(
        &mut self,
        parameter_id: u16,
        parameter: &S,
    ) -> crate::serialize::Result {
        parameter_id.serialize::<_, B>(&mut self.writer)?;
        let length = parameter.number_of_bytes();
        let padding: &[u8] = match length % 4 {
            1 => &[0; 3],
            2 => &[0; 2],
            3 => &[0; 1],
            _ => &[],
        };
        let length_with_padding = (length + padding.len()) as u16;
        length_with_padding.serialize::<_, B>(&mut self.writer)?;
        parameter.serialize::<_, B>(&mut self.writer)?;
        padding.serialize::<_, B>(&mut self.writer)
    }
}

impl crate::serialize::Serialize for SPDPdiscoveredParticipantDataUdp {
    fn serialize<W: std::io::Write, B: ByteOrder>(
        &self,
        mut writer: W,
    ) -> crate::serialize::Result {
        writer.write(&PL_CDR_LE)?;

        let mut ser = ParameterSerializer::<_, LittleEndian>::new(&mut writer);
        ser.serialize(PID_DOMAIN_ID, &self.participant_proxy.domain_id)?;
        if &self.participant_proxy.domain_tag != &Self::DEFAULT_DOMAIN_TAG {
            ser.serialize(PID_DOMAIN_TAG, &self.participant_proxy.domain_tag)?;
        }
        ser.serialize(
            PID_PROTOCOL_VERSION,
            &self.participant_proxy.protocol_version,
        )?;
        ser.serialize(PID_PARTICIPANT_GUID, &self.participant_proxy.guid)?;
        ser.serialize(PID_VENDORID, &self.participant_proxy.vendor_id)?;
        if &self.participant_proxy.expects_inline_qos != &Self::DEFAULT_EXPECTS_INLINE_QOS {
            ser.serialize(
                PID_EXPECTS_INLINE_QOS,
                &self.participant_proxy.expects_inline_qos,
            )?;
        }
        ser.serialize_list(
            PID_METATRAFFIC_UNICAST_LOCATOR,
            self.participant_proxy
                .metatraffic_unicast_locator_list
                .as_slice(),
        )?;
        ser.serialize_list(
            PID_METATRAFFIC_MULTICAST_LOCATOR,
            self.participant_proxy
                .metatraffic_multicast_locator_list
                .as_slice(),
        )?;
        ser.serialize_list(
            PID_DEFAULT_UNICAST_LOCATOR,
            self.participant_proxy
                .default_unicast_locator_list
                .as_slice(),
        )?;
        ser.serialize_list(
            PID_DEFAULT_MULTICAST_LOCATOR,
            self.participant_proxy
                .default_multicast_locator_list
                .as_slice(),
        )?;
        ser.serialize(
            PID_BUILTIN_ENDPOINT_SET,
            &self.participant_proxy.available_builtin_endpoints,
        )?;
        ser.serialize(
            PID_PARTICIPANT_MANUAL_LIVELINESS_COUNT,
            &self.participant_proxy.manual_liveliness_count,
        )?;
        if &self.participant_proxy.builtin_endpoint_qos != &Self::DEFAULT_BUILTIN_ENDPOINT_QOS {
            ser.serialize(
                PID_BUILTIN_ENDPOINT_QOS,
                &self.participant_proxy.builtin_endpoint_qos,
            )?;
        }
        if &self.lease_duration != &Self::DEFAULT_PARTICIPANT_LEASE_DURATION {
            ser.serialize(PID_PARTICIPANT_LEASE_DURATION, &self.lease_duration)?;
        }
        ser.serialize(PID_SENTINEL, &[])?;
        Ok(())
    }
}

impl<'de> crate::deserialize::Deserialize<'de> for SPDPdiscoveredParticipantDataUdp {
    fn deserialize<B>(buf: &mut &'de [u8]) -> crate::deserialize::Result<Self>
    where
        B: ByteOrder,
    {
        let _representation: [u8; 4] = crate::deserialize::Deserialize::deserialize::<B>(buf)?;
        let parameter_list: ParameterListUdp =
            crate::deserialize::Deserialize::deserialize::<B>(buf)?;

        let domain_id = parameter_list
            .get(PID_DOMAIN_ID)
            .ok_or(std::io::Error::new(
                std::io::ErrorKind::Other,
                "Missing PID_DOMAIN_ID parameter",
            ))?;

        let domain_tag = parameter_list
            .get(PID_DOMAIN_TAG)
            .unwrap_or(Self::DEFAULT_DOMAIN_TAG);

        let protocol_version: ProtocolVersionUdp =
            parameter_list
                .get(PID_PROTOCOL_VERSION)
                .ok_or(std::io::Error::new(
                    std::io::ErrorKind::Other,
                    "Missing PID_PROTOCOL_VERSION parameter",
                ))?;

        let guid: GuidUdp = parameter_list
            .get(PID_PARTICIPANT_GUID)
            .ok_or(std::io::Error::new(
                std::io::ErrorKind::Other,
                "Missing PID_PARTICIPANT_GUID parameter",
            ))?;

        let vendor_id: VendorIdUdp = parameter_list.get(PID_VENDORID).ok_or(
            std::io::Error::new(std::io::ErrorKind::Other, "Missing PID_VENDORID parameter"),
        )?;

        let expects_inline_qos = parameter_list
            .get(PID_EXPECTS_INLINE_QOS)
            .unwrap_or(Self::DEFAULT_EXPECTS_INLINE_QOS);

        let metatraffic_unicast_locator_list =
            parameter_list.get_list(PID_METATRAFFIC_UNICAST_LOCATOR);

        let metatraffic_multicast_locator_list =
            parameter_list.get_list(PID_METATRAFFIC_MULTICAST_LOCATOR);

        let default_unicast_locator_list = parameter_list.get_list(PID_DEFAULT_UNICAST_LOCATOR);

        let default_multicast_locator_list = parameter_list.get_list(PID_DEFAULT_MULTICAST_LOCATOR);

        let available_builtin_endpoints =
            parameter_list
                .get(PID_BUILTIN_ENDPOINT_SET)
                .ok_or(std::io::Error::new(
                    std::io::ErrorKind::Other,
                    "Missing PID_BUILTIN_ENDPOINT_SET parameter",
                ))?;

        let manual_liveliness_count = parameter_list
            .get(PID_PARTICIPANT_MANUAL_LIVELINESS_COUNT)
            .ok_or(std::io::Error::new(
                std::io::ErrorKind::Other,
                "Missing PID_PARTICIPANT_MANUAL_LIVELINESS_COUNT parameter",
            ))?;

        let builtin_endpoint_qos = parameter_list
            .get(PID_BUILTIN_ENDPOINT_QOS)
            .unwrap_or(Self::DEFAULT_BUILTIN_ENDPOINT_QOS);

        let lease_duration = parameter_list
            .get(PID_PARTICIPANT_LEASE_DURATION)
            .unwrap_or(Self::DEFAULT_PARTICIPANT_LEASE_DURATION);

        let participant_proxy = ParticipantProxy {
            domain_id,
            domain_tag,
            protocol_version,
            guid,
            vendor_id,
            expects_inline_qos,
            metatraffic_unicast_locator_list,
            metatraffic_multicast_locator_list,
            default_unicast_locator_list,
            default_multicast_locator_list,
            available_builtin_endpoints,
            manual_liveliness_count,
            builtin_endpoint_qos,
        };

        Ok(Self {
            participant_proxy: participant_proxy,
            lease_duration: lease_duration,
        })
    }
}
#[cfg(test)]
mod tests {
    use crate::{deserialize::from_bytes_le, serialize::to_bytes_le};

    use super::*;
    use rust_rtps_pim::structure::types::ENTITYID_PARTICIPANT;

    #[test]
    pub fn serialize_spdp_default_data() {
        let domain_id = 1;
        let domain_tag = &SPDPdiscoveredParticipantDataUdp::DEFAULT_DOMAIN_TAG;
        let protocol_version = ProtocolVersion { major: 2, minor: 4 };
        let guid = Guid::new([1; 12], ENTITYID_PARTICIPANT);
        let vendor_id = [9, 9];
        let expects_inline_qos = SPDPdiscoveredParticipantDataUdp::DEFAULT_EXPECTS_INLINE_QOS;
        let metatraffic_unicast_locator_list = &[];
        let metatraffic_multicast_locator_list = &[];
        let default_unicast_locator_list = &[];
        let default_multicast_locator_list = &[];
        let available_builtin_endpoints =
            BuiltinEndpointSet::new(BuiltinEndpointSet::BUILTIN_ENDPOINT_PARTICIPANT_DETECTOR);
        let manual_liveliness_count = Count(2);
        let builtin_endpoint_qos = BuiltinEndpointQos::new(0);
        let lease_duration =
            SPDPdiscoveredParticipantDataUdp::DEFAULT_PARTICIPANT_LEASE_DURATION.into();

        let spdp_discovered_participant_data = SPDPdiscoveredParticipantDataUdp::new(
            &domain_id,
            domain_tag,
            &protocol_version,
            &guid,
            &vendor_id,
            &expects_inline_qos,
            metatraffic_unicast_locator_list,
            metatraffic_multicast_locator_list,
            default_unicast_locator_list,
            default_multicast_locator_list,
            &available_builtin_endpoints,
            &manual_liveliness_count,
            &builtin_endpoint_qos,
            &lease_duration,
        );

        let serialized_data = to_bytes_le(&spdp_discovered_participant_data).unwrap();
        let expected_data = vec![
            0x00, 0x03, 0x00, 0x00, // PL_CDR_LE
            0x0f, 0x00, 0x04, 0x00, // PID_DOMAIN_ID, Length: 4
            0x01, 0x00, 0x00, 0x00, // DomainId(1)
            0x15, 0x00, 0x04, 0x00, // PID_PROTOCOL_VERSION, Length: 4
            0x02, 0x04, 0x00, 0x00, // ProtocolVersion{major:2, minor:4}
            0x50, 0x00, 0x10, 0x00, // PID_PARTICIPANT_GUID, Length: 16
            0x01, 0x01, 0x01, 0x01, // GuidPrefix([1;12])
            0x01, 0x01, 0x01, 0x01, // GuidPrefix([1;12])
            0x01, 0x01, 0x01, 0x01, // GuidPrefix([1;12])
            0x00, 0x00, 0x01, 0xc1, // EntityId(ENTITYID_PARTICIPANT)
            0x16, 0x00, 0x04, 0x00, // PID_VENDORID, Length:4,
            0x09, 0x09, 0x00, 0x00, // VendorId([9,9])
            0x58, 0x00, 0x04, 0x00, // PID_BUILTIN_ENDPOINT_SET, Length: 4
            0x02, 0x00, 0x00, 0x00, // BUILTIN_ENDPOINT_PARTICIPANT_DETECTOR
            0x34, 0x00, 0x04, 0x00, // PID_PARTICIPANT_MANUAL_LIVELINESS_COUNT, Length: 4
            0x02, 0x00, 0x00, 0x00, // Count(2)
            0x01, 0x00, 0x00, 0x00, // PID_SENTINEL, Length: 0
        ];

        assert_eq!(serialized_data, expected_data);
    }

    #[test]
    pub fn serialize_complete_spdp_discovered_participant_data() {
        let locator1 = Locator::new(1, 1, [1; 16]);
        let locator2 = Locator::new(2, 2, [2; 16]);

        let domain_id = 1;
        let domain_tag = "abc";
        let protocol_version = ProtocolVersion { major: 2, minor: 4 };
        let guid = Guid::new([1; 12], ENTITYID_PARTICIPANT);
        let vendor_id = [9, 9];
        let expects_inline_qos = true;
        let metatraffic_unicast_locator_list = &[locator1, locator2];
        let metatraffic_multicast_locator_list = &[locator1, locator2];
        let default_unicast_locator_list = &[locator1, locator2];
        let default_multicast_locator_list = &[locator1, locator2];
        let available_builtin_endpoints =
            BuiltinEndpointSet::new(BuiltinEndpointSet::BUILTIN_ENDPOINT_PARTICIPANT_DETECTOR);
        let manual_liveliness_count = Count(2);
        let builtin_endpoint_qos = BuiltinEndpointQos::new(
            BuiltinEndpointQos::BEST_EFFORT_PARTICIPANT_MESSAGE_DATA_READER,
        );
        let lease_duration = Duration {
            seconds: 10,
            fraction: 0,
        };

        let spdp_discovered_participant_data = SPDPdiscoveredParticipantDataUdp::new(
            &domain_id,
            domain_tag,
            &protocol_version,
            &guid,
            &vendor_id,
            &expects_inline_qos,
            metatraffic_unicast_locator_list,
            metatraffic_multicast_locator_list,
            default_unicast_locator_list,
            default_multicast_locator_list,
            &available_builtin_endpoints,
            &manual_liveliness_count,
            &builtin_endpoint_qos,
            &lease_duration,
        );

        let serialized_data = to_bytes_le(&spdp_discovered_participant_data).unwrap();
        let expected_data = vec![
            0x00, 0x03, 0x00, 0x00, // PL_CDR_LE
            0x0f, 0x00, 0x04, 0x00, // PID_DOMAIN_ID, Length: 4
            0x01, 0x00, 0x00, 0x00, // DomainId(1)
            0x14, 0x40, 0x08, 0x00, // PID_DOMAIN_TAG, Length: 8
            0x04, 0x00, 0x00, 0x00, // DomainTag(length: 4)
            b'a', b'b', b'c', 0x00, // DomainTag('abc')
            0x15, 0x00, 0x04, 0x00, // PID_PROTOCOL_VERSION, Length: 4
            0x02, 0x04, 0x00, 0x00, // ProtocolVersion{major:2, minor:4}
            0x50, 0x00, 0x10, 0x00, // PID_PARTICIPANT_GUID, Length: 16
            0x01, 0x01, 0x01, 0x01, // GuidPrefix([1;12])
            0x01, 0x01, 0x01, 0x01, // GuidPrefix([1;12])
            0x01, 0x01, 0x01, 0x01, // GuidPrefix([1;12])
            0x00, 0x00, 0x01, 0xc1, // EntityId(ENTITYID_PARTICIPANT)
            0x16, 0x00, 0x04, 0x00, // PID_VENDORID, Length:4,
            0x09, 0x09, 0x00, 0x00, // VendorId([9,9])
            0x43, 0x00, 0x04, 0x00, // PID_EXPECTS_INLINE_QOS, Length: 4,
            0x01, 0x00, 0x00, 0x00, // True
            0x32, 0x00, 0x18, 0x00, // PID_METATRAFFIC_UNICAST_LOCATOR, Length: 24,
            0x01, 0x00, 0x00, 0x00, // Locator{kind:1
            0x01, 0x00, 0x00, 0x00, // port:1,
            0x01, 0x01, 0x01, 0x01, //
            0x01, 0x01, 0x01, 0x01, // address: [1;16]
            0x01, 0x01, 0x01, 0x01, //
            0x01, 0x01, 0x01, 0x01, // }
            0x32, 0x00, 0x18, 0x00, // PID_METATRAFFIC_UNICAST_LOCATOR, Length: 24,
            0x02, 0x00, 0x00, 0x00, // Locator{kind:2
            0x02, 0x00, 0x00, 0x00, // port:2,
            0x02, 0x02, 0x02, 0x02, //
            0x02, 0x02, 0x02, 0x02, // address: [2;16]
            0x02, 0x02, 0x02, 0x02, //
            0x02, 0x02, 0x02, 0x02, // }
            0x33, 0x00, 0x18, 0x00, // PID_METATRAFFIC_MULTICAST_LOCATOR, Length: 24,
            0x01, 0x00, 0x00, 0x00, // Locator{kind:1
            0x01, 0x00, 0x00, 0x00, // port:1,
            0x01, 0x01, 0x01, 0x01, //
            0x01, 0x01, 0x01, 0x01, // address: [1;16]
            0x01, 0x01, 0x01, 0x01, //
            0x01, 0x01, 0x01, 0x01, // }
            0x33, 0x00, 0x18, 0x00, // PID_METATRAFFIC_MULTICAST_LOCATOR, Length: 24,
            0x02, 0x00, 0x00, 0x00, // Locator{kind:2
            0x02, 0x00, 0x00, 0x00, // port:2,
            0x02, 0x02, 0x02, 0x02, //
            0x02, 0x02, 0x02, 0x02, // address: [2;16]
            0x02, 0x02, 0x02, 0x02, //
            0x02, 0x02, 0x02, 0x02, // }
            0x31, 0x00, 0x18, 0x00, // PID_DEFAULT_UNICAST_LOCATOR, Length: 24,
            0x01, 0x00, 0x00, 0x00, // Locator{kind:1
            0x01, 0x00, 0x00, 0x00, // port:1,
            0x01, 0x01, 0x01, 0x01, //
            0x01, 0x01, 0x01, 0x01, // address: [1;16]
            0x01, 0x01, 0x01, 0x01, //
            0x01, 0x01, 0x01, 0x01, // }
            0x31, 0x00, 0x18, 0x00, // PID_DEFAULT_UNICAST_LOCATOR, Length: 24,
            0x02, 0x00, 0x00, 0x00, // Locator{kind:2
            0x02, 0x00, 0x00, 0x00, // port:2,
            0x02, 0x02, 0x02, 0x02, //
            0x02, 0x02, 0x02, 0x02, // address: [2;16]
            0x02, 0x02, 0x02, 0x02, //
            0x02, 0x02, 0x02, 0x02, // }
            0x48, 0x00, 0x18, 0x00, // PID_DEFAULT_MULTICAST_LOCATOR, Length: 24,
            0x01, 0x00, 0x00, 0x00, // Locator{kind:1
            0x01, 0x00, 0x00, 0x00, // port:1,
            0x01, 0x01, 0x01, 0x01, //
            0x01, 0x01, 0x01, 0x01, // address: [1;16]
            0x01, 0x01, 0x01, 0x01, //
            0x01, 0x01, 0x01, 0x01, // }
            0x48, 0x00, 0x18, 0x00, // PID_DEFAULT_MULTICAST_LOCATOR, Length: 24,
            0x02, 0x00, 0x00, 0x00, // Locator{kind:2
            0x02, 0x00, 0x00, 0x00, // port:2,
            0x02, 0x02, 0x02, 0x02, //
            0x02, 0x02, 0x02, 0x02, // address: [2;16]
            0x02, 0x02, 0x02, 0x02, //
            0x02, 0x02, 0x02, 0x02, // }
            0x58, 0x00, 0x04, 0x00, // PID_BUILTIN_ENDPOINT_SET, Length: 4
            0x02, 0x00, 0x00, 0x00, // BUILTIN_ENDPOINT_PARTICIPANT_DETECTOR
            0x34, 0x00, 0x04, 0x00, // PID_PARTICIPANT_MANUAL_LIVELINESS_COUNT, Length: 4
            0x02, 0x00, 0x00, 0x00, // Count(2)
            0x77, 0x00, 0x04, 0x00, // PID_BUILTIN_ENDPOINT_QOS, Length: 4
            0x00, 0x00, 0x00, 0x20, // BEST_EFFORT_PARTICIPANT_MESSAGE_DATA_READER
            0x02, 0x00, 0x08, 0x00, // PID_PARTICIPANT_LEASE_DURATION, Length: 8
            0x0a, 0x00, 0x00, 0x00, // Duration{seconds:30,
            0x00, 0x00, 0x00, 0x00, //          fraction:0}
            0x01, 0x00, 0x00, 0x00, // PID_SENTINEL, Length: 0
        ];

        assert_eq!(serialized_data, expected_data);
    }

    #[test]
    fn deserialize_complete_spdp_discovered_participant_data() {
        #[rustfmt::skip]
        let spdp_discovered_participant_data: SPDPdiscoveredParticipantDataUdp = from_bytes_le(&[
            0x00, 0x03, 0x00, 0x00, // PL_CDR_LE
            0x0f, 0x00, 4, 0x00,    // PID_DOMAIN_ID, Length
            0x01, 0x00, 0x00, 0x00, // DomainId
            0x14, 0x40, 8, 0x00,    // PID_DOMAIN_TAG, Length
            4,    0,    0,    0,             // Length: 4
            b'a', b'b', b'c', 0x00, // DomainTag
            0x15, 0x00, 4, 0x00,    // PID_PROTOCOL_VERSION, Length
            0x02, 0x04, 0x00, 0x00, // ProtocolVersion: major, minor
            0x50, 0x00, 16, 0x00,   // PID_PARTICIPANT_GUID, Length
            0x01, 0x01, 0x01, 0x01, // GuidPrefix
            0x01, 0x01, 0x01, 0x01, // GuidPrefix
            0x01, 0x01, 0x01, 0x01, // GuidPrefix
            0x00, 0x00, 0x01, 0xc1, // EntityId(ENTITYID_PARTICIPANT)
            0x16, 0x00, 4, 0x00,    // PID_VENDORID, Length
            0x09, 0x09, 0x00, 0x00, // VendorId
            0x43, 0x00, 4, 0x00,    // PID_EXPECTS_INLINE_QOS, Length
            0x01, 0x00, 0x00, 0x00, // True
            0x32, 0x00, 24, 0x00,   // PID_METATRAFFIC_UNICAST_LOCATOR, Length
            0x01, 0x00, 0x00, 0x00, // Locator: kind
            0x01, 0x00, 0x00, 0x00, // Locator: port
            0x01, 0x01, 0x01, 0x01, // Locator: address
            0x01, 0x01, 0x01, 0x01, // Locator: address
            0x01, 0x01, 0x01, 0x01, // Locator: address
            0x01, 0x01, 0x01, 0x01, // Locator: address
            0x32, 0x00, 24, 0x00,   // PID_METATRAFFIC_UNICAST_LOCATOR, Length
            0x02, 0x00, 0x00, 0x00, // Locator: kind
            0x02, 0x00, 0x00, 0x00, // Locator: port
            0x02, 0x02, 0x02, 0x02, // Locator: address
            0x02, 0x02, 0x02, 0x02, // Locator: address
            0x02, 0x02, 0x02, 0x02, // Locator: address
            0x02, 0x02, 0x02, 0x02, // Locator: address
            0x33, 0x00, 24, 0x00,   // PID_METATRAFFIC_MULTICAST_LOCATOR, Length
            0x01, 0x00, 0x00, 0x00, // Locator: kind
            0x01, 0x00, 0x00, 0x00, // Locator: port
            0x01, 0x01, 0x01, 0x01, // Locator: address
            0x01, 0x01, 0x01, 0x01, // Locator: address
            0x01, 0x01, 0x01, 0x01, // Locator: address
            0x01, 0x01, 0x01, 0x01, // Locator: address
            0x33, 0x00, 24, 0x00,   // PID_METATRAFFIC_MULTICAST_LOCATOR, Length
            0x02, 0x00, 0x00, 0x00, // Locator: kind
            0x02, 0x00, 0x00, 0x00, // Locator: port,
            0x02, 0x02, 0x02, 0x02, // Locator: address
            0x02, 0x02, 0x02, 0x02, // Locator: address
            0x02, 0x02, 0x02, 0x02, // Locator: address
            0x02, 0x02, 0x02, 0x02, // Locator: address
            0x31, 0x00, 24, 0x00,   // PID_DEFAULT_UNICAST_LOCATOR, Length
            0x01, 0x00, 0x00, 0x00, // Locator: kind
            0x01, 0x00, 0x00, 0x00, // Locator: port
            0x01, 0x01, 0x01, 0x01, // Locator: address
            0x01, 0x01, 0x01, 0x01, // Locator: address
            0x01, 0x01, 0x01, 0x01, // Locator: address
            0x01, 0x01, 0x01, 0x01, // Locator: address
            0x31, 0x00, 24, 0x00,   // PID_DEFAULT_UNICAST_LOCATOR, Length
            0x02, 0x00, 0x00, 0x00, // Locator: kind
            0x02, 0x00, 0x00, 0x00, // Locator: port
            0x02, 0x02, 0x02, 0x02, // Locator: address
            0x02, 0x02, 0x02, 0x02, // Locator: address
            0x02, 0x02, 0x02, 0x02, // Locator: address
            0x02, 0x02, 0x02, 0x02, // Locator: address
            0x48, 0x00, 24, 0x00,   // PID_DEFAULT_MULTICAST_LOCATOR, Length
            0x01, 0x00, 0x00, 0x00, // Locator: kind
            0x01, 0x00, 0x00, 0x00, // Locator: port
            0x01, 0x01, 0x01, 0x01, // Locator: address
            0x01, 0x01, 0x01, 0x01, // Locator: address
            0x01, 0x01, 0x01, 0x01, // Locator: address
            0x01, 0x01, 0x01, 0x01, // Locator: address
            0x48, 0x00, 024, 0x00, // PID_DEFAULT_MULTICAST_LOCATOR, Length,
            0x02, 0x00, 0x00, 0x00, // Locator: kind
            0x02, 0x00, 0x00, 0x00, // Locator: port
            0x02, 0x02, 0x02, 0x02, // Locator: address
            0x02, 0x02, 0x02, 0x02, // Locator: address
            0x02, 0x02, 0x02, 0x02, // Locator: address
            0x02, 0x02, 0x02, 0x02, // Locator: address
            0x58, 0x00, 4, 0x00,    // PID_BUILTIN_ENDPOINT_SET, Length
            0x02, 0x00, 0x00, 0x00, // BUILTIN_ENDPOINT_PARTICIPANT_DETECTOR
            0x34, 0x00, 4, 0x00,    // PID_PARTICIPANT_MANUAL_LIVELINESS_COUNT, Length
            0x02, 0x00, 0x00, 0x00, // Count
            0x77, 0x00, 4, 0x00,    // PID_BUILTIN_ENDPOINT_QOS, Length: 4
            0x00, 0x00, 0x00, 0x20, // BEST_EFFORT_PARTICIPANT_MESSAGE_DATA_READER
            0x02, 0x00, 8, 0x00,    // PID_PARTICIPANT_LEASE_DURATION, Length
            10, 0x00, 0x00, 0x00,   // Duration: seconds
            0x00, 0x00, 0x00, 0x00, // Duration: fraction
            0x01, 0x00, 0x00, 0x00, // PID_SENTINEL, Length
        ]).unwrap();

        let locator1 = Locator::new(1, 1, [1; 16]);
        let locator2 = Locator::new(2, 2, [2; 16]);

        let domain_id = 1;
        let domain_tag = "abc";
        let protocol_version = ProtocolVersion { major: 2, minor: 4 };
        let guid = Guid::new([1; 12], ENTITYID_PARTICIPANT);
        let vendor_id = [9, 9];
        let expects_inline_qos = true;
        let metatraffic_unicast_locator_list = &[locator1, locator2];
        let metatraffic_multicast_locator_list = &[locator1, locator2];
        let default_unicast_locator_list = &[locator1, locator2];
        let default_multicast_locator_list = &[locator1, locator2];
        let available_builtin_endpoints =
            BuiltinEndpointSet::new(BuiltinEndpointSet::BUILTIN_ENDPOINT_PARTICIPANT_DETECTOR);
        let manual_liveliness_count = Count(2);
        let builtin_endpoint_qos = BuiltinEndpointQos::new(
            BuiltinEndpointQos::BEST_EFFORT_PARTICIPANT_MESSAGE_DATA_READER,
        );
        let lease_duration = Duration {
            seconds: 10,
            fraction: 0,
        };

        let expected_spdp_discovered_participant_data = SPDPdiscoveredParticipantDataUdp::new(
            &domain_id,
            domain_tag,
            &protocol_version,
            &guid,
            &vendor_id,
            &expects_inline_qos,
            metatraffic_unicast_locator_list,
            metatraffic_multicast_locator_list,
            default_unicast_locator_list,
            default_multicast_locator_list,
            &available_builtin_endpoints,
            &manual_liveliness_count,
            &builtin_endpoint_qos,
            &lease_duration,
        );

        assert_eq!(
            spdp_discovered_participant_data,
            expected_spdp_discovered_participant_data
        );
    }

    #[test]
    fn deserialize_default_spdp_discovered_participant_data() {
        #[rustfmt::skip]
        let spdp_discovered_participant_data: SPDPdiscoveredParticipantDataUdp = from_bytes_le(&[
            0x00, 0x03, 0x00, 0x00, // PL_CDR_LE
            0x0f, 0x00, 0x04, 0x00, // PID_DOMAIN_ID, Length: 4
            0x01, 0x00, 0x00, 0x00, // DomainId(1)
            0x15, 0x00, 0x04, 0x00, // PID_PROTOCOL_VERSION, Length: 4
            0x02, 0x04, 0x00, 0x00, // ProtocolVersion{major:2, minor:4}
            0x50, 0x00, 0x10, 0x00, // PID_PARTICIPANT_GUID, Length: 16
            0x01, 0x01, 0x01, 0x01, // GuidPrefix([1;12])
            0x01, 0x01, 0x01, 0x01, // GuidPrefix([1;12])
            0x01, 0x01, 0x01, 0x01, // GuidPrefix([1;12])
            0x00, 0x00, 0x01, 0xc1, // EntityId(ENTITYID_PARTICIPANT)
            0x16, 0x00, 0x04, 0x00, // PID_VENDORID, Length:4,
            0x09, 0x09, 0x00, 0x00, // VendorId([9,9])
            0x58, 0x00, 0x04, 0x00, // PID_BUILTIN_ENDPOINT_SET, Length: 4
            0x02, 0x00, 0x00, 0x00, // BUILTIN_ENDPOINT_PARTICIPANT_DETECTOR
            0x34, 0x00, 0x04, 0x00, // PID_PARTICIPANT_MANUAL_LIVELINESS_COUNT, Length: 4
            0x02, 0x00, 0x00, 0x00, // Count(2)
            0x01, 0x00, 0x00, 0x00, // PID_SENTINEL, Length: 0
        ]).unwrap();

        let domain_id = 1;
        let domain_tag = &SPDPdiscoveredParticipantDataUdp::DEFAULT_DOMAIN_TAG;
        let protocol_version = ProtocolVersion { major: 2, minor: 4 };
        let guid = Guid::new([1; 12], ENTITYID_PARTICIPANT);
        let vendor_id = [9, 9];
        let expects_inline_qos = SPDPdiscoveredParticipantDataUdp::DEFAULT_EXPECTS_INLINE_QOS;
        let metatraffic_unicast_locator_list = &[];
        let metatraffic_multicast_locator_list = &[];
        let default_unicast_locator_list = &[];
        let default_multicast_locator_list = &[];
        let available_builtin_endpoints =
            BuiltinEndpointSet::new(BuiltinEndpointSet::BUILTIN_ENDPOINT_PARTICIPANT_DETECTOR);
        let manual_liveliness_count = Count(2);
        let builtin_endpoint_qos = BuiltinEndpointQos::new(0);
        let lease_duration =
            SPDPdiscoveredParticipantDataUdp::DEFAULT_PARTICIPANT_LEASE_DURATION.into();

        let expected_spdp_discovered_participant_data = SPDPdiscoveredParticipantDataUdp::new(
            &domain_id,
            domain_tag,
            &protocol_version,
            &guid,
            &vendor_id,
            &expects_inline_qos,
            metatraffic_unicast_locator_list,
            metatraffic_multicast_locator_list,
            default_unicast_locator_list,
            default_multicast_locator_list,
            &available_builtin_endpoints,
            &manual_liveliness_count,
            &builtin_endpoint_qos,
            &lease_duration,
        );

        assert_eq!(
            spdp_discovered_participant_data,
            expected_spdp_discovered_participant_data
        );
    }

    #[test]
    fn deserialize_wrong_spdp_discovered_participant_data() {
        #[rustfmt::skip]
        let result: std::result::Result<SPDPdiscoveredParticipantDataUdp, _> = from_bytes_le(&[
            0x00, 0x03, 0x00, 0x00, // PL_CDR_LE
            0x0f, 0x00, 0x04, 0x00, // PID_DOMAIN_ID, Length: 4
            0x01, 0x00, 0x00, 0x00, // DomainId(1)
            0x50, 0x00, 0x10, 0x00, // PID_PARTICIPANT_GUID, Length: 16
            0x01, 0x01, 0x01, 0x01, // GuidPrefix([1;12])
            0x01, 0x01, 0x01, 0x01, // GuidPrefix([1;12])
            0x01, 0x01, 0x01, 0x01, // GuidPrefix([1;12])
            0x00, 0x00, 0x01, 0xc1, // EntityId(ENTITYID_PARTICIPANT)
            0x16, 0x00, 0x04, 0x00, // PID_VENDORID, Length:4,
            0x09, 0x09, 0x00, 0x00, // VendorId([9,9])
            0x58, 0x00, 0x04, 0x00, // PID_BUILTIN_ENDPOINT_SET, Length: 4
            0x02, 0x00, 0x00, 0x00, // BUILTIN_ENDPOINT_PARTICIPANT_DETECTOR
            0x34, 0x00, 0x04, 0x00, // PID_PARTICIPANT_MANUAL_LIVELINESS_COUNT, Length: 4
            0x02, 0x00, 0x00, 0x00, // Count(2)
            0x01, 0x00, 0x00, 0x00, // PID_SENTINEL, Length: 0
        ]);
        match result {
            Err(err) => {
                assert_eq!(err.kind(), std::io::ErrorKind::Other);
                assert_eq!(err.to_string(), "Missing PID_PROTOCOL_VERSION parameter")
            }
            _ => panic!(),
        }

        #[rustfmt::skip]
        let result: Result<SPDPdiscoveredParticipantDataUdp, _> = from_bytes_le(&[
            0x00, 0x03, 0x00, 0x00, // PL_CDR_LE
            0x0f, 0x00, 0x04, 0x00, // PID_DOMAIN_ID, Length: 4
            0x01, 0x00, 0x00, 0x00, // DomainId(1)
            0x15, 0x00, 0x04, 0x00, // PID_PROTOCOL_VERSION, Length: 4
            0x02, 0x04, 0x00, 0x00, // ProtocolVersion{major:2, minor:4}
            0x16, 0x00, 0x04, 0x00, // PID_VENDORID, Length:4,
            0x09, 0x09, 0x00, 0x00, // VendorId([9,9])
            0x58, 0x00, 0x04, 0x00, // PID_BUILTIN_ENDPOINT_SET, Length: 4
            0x02, 0x00, 0x00, 0x00, // BUILTIN_ENDPOINT_PARTICIPANT_DETECTOR
            0x34, 0x00, 0x04, 0x00, // PID_PARTICIPANT_MANUAL_LIVELINESS_COUNT, Length: 4
            0x02, 0x00, 0x00, 0x00, // Count(2)
            0x01, 0x00, 0x00, 0x00, // PID_SENTINEL, Length: 0
        ]);

        match result {
            Err(err) => {
                assert_eq!(err.kind(), std::io::ErrorKind::Other);
                assert_eq!(err.to_string(), "Missing PID_PARTICIPANT_GUID parameter")
            }
            _ => panic!(),
        }
    }
}
=======
// use std::io::Write;
// use std::marker::PhantomData;

// use crate::serialize::{NumberOfBytes, Serialize};

// // use crate::submessage_elements::{CountUdp, LocatorUdp, ProtocolVersionUdp, VendorIdUdp};
// use byteorder::{ByteOrder, LittleEndian, WriteBytesExt};
// use rust_rtps_pim::{
//     behavior::types::Duration,
//     discovery::{
//         spdp::spdp_discovered_participant_data::SPDPdiscoveredParticipantData,
//         types::{BuiltinEndpointQos, BuiltinEndpointSet, DomainId},
//     },
//     messages::{
//         submessage_elements::{
//             CountSubmessageElementType, ProtocolVersionSubmessageElementType,
//             VendorIdSubmessageElementType,
//         },
//         types::Count,
//     },
//     structure::types::{GuidPrefix, Locator, ProtocolVersion, VendorId, Guid},
// };

// use super::parameterid_list::{
//     PID_BUILTIN_ENDPOINT_QOS, PID_BUILTIN_ENDPOINT_SET, PID_DEFAULT_MULTICAST_LOCATOR,
//     PID_DEFAULT_UNICAST_LOCATOR, PID_DOMAIN_ID, PID_DOMAIN_TAG, PID_EXPECTS_INLINE_QOS,
//     PID_METATRAFFIC_MULTICAST_LOCATOR, PID_METATRAFFIC_UNICAST_LOCATOR, PID_PARTICIPANT_GUID,
//     PID_PARTICIPANT_LEASE_DURATION, PID_PARTICIPANT_MANUAL_LIVELINESS_COUNT, PID_PROTOCOL_VERSION,
//     PID_SENTINEL, PID_VENDORID,
// };
// use super::types::{DurationUdp, GuidUdp};

// #[derive(PartialEq, Debug)]
// struct ParticipantProxy {
//     domain_id: u32,
//     domain_tag: String,
//     protocol_version: ProtocolVersionUdp,
//     guid: GuidUdp,
//     vendor_id: VendorIdUdp,
//     expects_inline_qos: bool,
//     metatraffic_unicast_locator_list: Vec<LocatorUdp>,
//     metatraffic_multicast_locator_list: Vec<LocatorUdp>,
//     default_unicast_locator_list: Vec<LocatorUdp>,
//     default_multicast_locator_list: Vec<LocatorUdp>,
//     available_builtin_endpoints: u32,
//     manual_liveliness_count: CountUdp,
//     builtin_endpoint_qos: u32,
// }

// #[derive(PartialEq, Debug)]
// pub struct SPDPdiscoveredParticipantDataUdp {
//     // ddsParticipantData: DDS::ParticipantBuiltinTopicData,
//     participant_proxy: ParticipantProxy,
//     lease_duration: DurationUdp,
// }

// impl SPDPdiscoveredParticipantDataUdp {
//     // Constant value from Table 9.14 - ParameterId mapping and default values
//     const DEFAULT_DOMAIN_TAG: String = String::new();
//     const DEFAULT_EXPECTS_INLINE_QOS: bool = false;
//     const DEFAULT_BUILTIN_ENDPOINT_QOS: u32 = 0;
//     const DEFAULT_PARTICIPANT_LEASE_DURATION: DurationUdp = DurationUdp {
//         seconds: 100,
//         fraction: 0,
//     };

//     pub fn new(
//         domain_id: &DomainId,
//         domain_tag: &str,
//         protocol_version: &ProtocolVersion,
//         guid: &Guid,
//         vendor_id: &VendorId,
//         expects_inline_qos: &bool,
//         metatraffic_unicast_locator_list: &[Locator],
//         metatraffic_multicast_locator_list: &[Locator],
//         default_unicast_locator_list: &[Locator],
//         default_multicast_locator_list: &[Locator],
//         available_builtin_endpoints: &BuiltinEndpointSet,
//         manual_liveliness_count: &Count,
//         builtin_endpoint_qos: &BuiltinEndpointQos,
//         lease_duration: &Duration,
//     ) -> Self {
//         Self {
//             participant_proxy: ParticipantProxy {
//                 domain_id: *domain_id,
//                 domain_tag: domain_tag.to_owned(),
//                 protocol_version: ProtocolVersionUdp::new(protocol_version),
//                 guid: (*guid).into(),
//                 vendor_id: VendorIdUdp::new(vendor_id),
//                 expects_inline_qos: *expects_inline_qos,
//                 metatraffic_unicast_locator_list: metatraffic_unicast_locator_list
//                     .iter()
//                     .map(|x| LocatorUdp::new(x))
//                     .collect(),
//                 metatraffic_multicast_locator_list: metatraffic_multicast_locator_list
//                     .iter()
//                     .map(|x| LocatorUdp::new(x))
//                     .collect(),
//                 default_unicast_locator_list: default_unicast_locator_list
//                     .iter()
//                     .map(|x| LocatorUdp::new(x))
//                     .collect(),
//                 default_multicast_locator_list: default_multicast_locator_list
//                     .iter()
//                     .map(|x| LocatorUdp::new(x))
//                     .collect(),
//                 available_builtin_endpoints: available_builtin_endpoints.0,
//                 manual_liveliness_count: CountUdp::new(manual_liveliness_count),
//                 builtin_endpoint_qos: builtin_endpoint_qos.0,
//             },
//             lease_duration: (*lease_duration).into(),
//         }
//     }
// }

// impl SPDPdiscoveredParticipantData for SPDPdiscoveredParticipantDataUdp {
//     type LocatorListType = Vec<Locator>;

//     fn domain_id(&self) -> DomainId {
//         self.participant_proxy.domain_id
//     }

//     fn domain_tag(&self) -> &str {
//         &self.participant_proxy.domain_tag
//     }

//     fn protocol_version(&self) -> ProtocolVersion {
//         self.participant_proxy.protocol_version.value()
//     }

//     fn guid_prefix(&self) -> GuidPrefix {
//         self.participant_proxy.guid.prefix().into()
//     }

//     fn vendor_id(&self) -> VendorId {
//         self.participant_proxy.vendor_id.value()
//     }

//     fn expects_inline_qos(&self) -> bool {
//         self.participant_proxy.expects_inline_qos
//     }

//     fn metatraffic_unicast_locator_list(&self) -> Self::LocatorListType {
//         self.participant_proxy
//             .metatraffic_unicast_locator_list
//             .iter()
//             .map(|x| x.value())
//             .collect()
//     }

//     fn metatraffic_multicast_locator_list(&self) -> Self::LocatorListType {
//         self.participant_proxy
//             .metatraffic_multicast_locator_list
//             .iter()
//             .map(|x| x.value())
//             .collect()
//     }

//     fn default_unicast_locator_list(&self) -> Self::LocatorListType {
//         self.participant_proxy
//             .default_unicast_locator_list
//             .iter()
//             .map(|x| x.value())
//             .collect()
//     }

//     fn default_multicast_locator_list(&self) -> Self::LocatorListType {
//         self.participant_proxy
//             .default_multicast_locator_list
//             .iter()
//             .map(|x| x.value())
//             .collect()
//     }

//     fn available_builtin_endpoints(&self) -> BuiltinEndpointSet {
//         BuiltinEndpointSet(self.participant_proxy.available_builtin_endpoints)
//     }

//     fn manual_liveliness_count(&self) -> Count {
//         self.participant_proxy.manual_liveliness_count.value()
//     }

//     fn builtin_endpoint_qos(&self) -> BuiltinEndpointQos {
//         BuiltinEndpointQos(self.participant_proxy.builtin_endpoint_qos)
//     }
// }

// const PL_CDR_LE: [u8; 4] = [0x00, 0x03, 0x00, 0x00];

// struct ParameterSerializer<'a, W: Write, B: ByteOrder> {
//     writer: &'a mut W,
//     byteorder: PhantomData<B>,
// }

// impl<'a, W: Write, B: ByteOrder> ParameterSerializer<'a, W, B> {
//     fn new(writer: &'a mut W) -> Self {
//         Self {
//             writer,
//             byteorder: PhantomData,
//         }
//     }

//     fn serialize_list<S: Serialize + NumberOfBytes>(
//         &mut self,
//         parameter_id: u16,
//         parameter: &[S],
//     ) -> crate::serialize::Result {
//         for parameter_i in parameter {
//             self.serialize(parameter_id, parameter_i)?;
//         }
//         Ok(())
//     }
//     fn serialize<S: Serialize + NumberOfBytes>(
//         &mut self,
//         parameter_id: u16,
//         parameter: &S,
//     ) -> crate::serialize::Result {
//         self.writer.write_u16::<B>(parameter_id)?;
//         let length = parameter.number_of_bytes();
//         let padding: &[u8] = match length % 4 {
//             1 => &[0; 3],
//             2 => &[0; 2],
//             3 => &[0; 1],
//             _ => &[],
//         };
//         let length_with_padding = (length + padding.len()) as u16;
//         self.writer.write_u16::<B>(length_with_padding)?;
//         parameter.serialize::<_, B>(&mut self.writer)?;
//         self.writer.write_all(padding)
//     }
// }

// impl crate::serialize::Serialize for SPDPdiscoveredParticipantDataUdp {
//     fn serialize<W: std::io::Write, B: ByteOrder>(
//         &self,
//         mut writer: W,
//     ) -> crate::serialize::Result {
//         writer.write(&PL_CDR_LE)?;

//         // let mut ser = ParameterSerializer::<_, LittleEndian>::new(&mut writer);
//         // ser.serialize(PID_DOMAIN_ID, &self.participant_proxy.domain_id)?;
//         // if &self.participant_proxy.domain_tag != &Self::DEFAULT_DOMAIN_TAG {
//         //     ser.serialize(PID_DOMAIN_TAG, &self.participant_proxy.domain_tag)?;
//         // }
//         // ser.serialize(
//         //     PID_PROTOCOL_VERSION,
//         //     &self.participant_proxy.protocol_version,
//         // )?;
//         // ser.serialize(PID_PARTICIPANT_GUID, &self.participant_proxy.guid)?;
//         // ser.serialize(PID_VENDORID, &self.participant_proxy.vendor_id)?;
//         // if &self.participant_proxy.expects_inline_qos != &Self::DEFAULT_EXPECTS_INLINE_QOS {
//         //     ser.serialize(
//         //         PID_EXPECTS_INLINE_QOS,
//         //         &self.participant_proxy.expects_inline_qos,
//         //     )?;
//         // }
//         // ser.serialize_list(
//         //     PID_METATRAFFIC_UNICAST_LOCATOR,
//         //     self.participant_proxy
//         //         .metatraffic_unicast_locator_list
//         //         .as_slice(),
//         // )?;
//         // ser.serialize_list(
//         //     PID_METATRAFFIC_MULTICAST_LOCATOR,
//         //     self.participant_proxy
//         //         .metatraffic_multicast_locator_list
//         //         .as_slice(),
//         // )?;
//         // ser.serialize_list(
//         //     PID_DEFAULT_UNICAST_LOCATOR,
//         //     self.participant_proxy
//         //         .default_unicast_locator_list
//         //         .as_slice(),
//         // )?;
//         // ser.serialize_list(
//         //     PID_DEFAULT_MULTICAST_LOCATOR,
//         //     self.participant_proxy
//         //         .default_multicast_locator_list
//         //         .as_slice(),
//         // )?;
//         // ser.serialize(
//         //     PID_BUILTIN_ENDPOINT_SET,
//         //     &self.participant_proxy.available_builtin_endpoints,
//         // )?;
//         // ser.serialize(
//         //     PID_PARTICIPANT_MANUAL_LIVELINESS_COUNT,
//         //     &self.participant_proxy.manual_liveliness_count,
//         // )?;
//         // if &self.participant_proxy.builtin_endpoint_qos != &Self::DEFAULT_BUILTIN_ENDPOINT_QOS {
//         //     ser.serialize(
//         //         PID_BUILTIN_ENDPOINT_QOS,
//         //         &self.participant_proxy.builtin_endpoint_qos,
//         //     )?;
//         // }
//         // if &self.lease_duration != &Self::DEFAULT_PARTICIPANT_LEASE_DURATION {
//         //     ser.serialize(PID_PARTICIPANT_LEASE_DURATION, &self.lease_duration)?;
//         // }
//         // ser.serialize(PID_SENTINEL, &[])?;
//         Ok(())
//     }
// }

// impl<'de> crate::deserialize::Deserialize<'de> for SPDPdiscoveredParticipantDataUdp {
//     fn deserialize<B>(buf: &mut &'de [u8]) -> crate::deserialize::Result<Self>
//     where
//         B: ByteOrder,
//     {
//         // let _representation: [u8; 4] = crate::deserialize::Deserialize::deserialize::<B>(buf)?;
//         // let parameter_list: () = ();
//         //     // crate::deserialize::Deserialize::deserialize::<B>(buf)?;

//         // let domain_id = parameter_list
//         //     .get(PID_DOMAIN_ID)
//         //     .ok_or(std::io::Error::new(
//         //         std::io::ErrorKind::Other,
//         //         "Missing PID_DOMAIN_ID parameter",
//         //     ))?;

//         // let domain_tag = parameter_list
//         //     .get(PID_DOMAIN_TAG)
//         //     .unwrap_or(Self::DEFAULT_DOMAIN_TAG);

//         // let protocol_version: ProtocolVersionUdp =
//         //     parameter_list
//         //         .get(PID_PROTOCOL_VERSION)
//         //         .ok_or(std::io::Error::new(
//         //             std::io::ErrorKind::Other,
//         //             "Missing PID_PROTOCOL_VERSION parameter",
//         //         ))?;

//         // let guid: GuidUdp = parameter_list
//         //     .get(PID_PARTICIPANT_GUID)
//         //     .ok_or(std::io::Error::new(
//         //         std::io::ErrorKind::Other,
//         //         "Missing PID_PARTICIPANT_GUID parameter",
//         //     ))?;

//         // let vendor_id: VendorIdUdp = parameter_list.get(PID_VENDORID).ok_or(
//         //     std::io::Error::new(std::io::ErrorKind::Other, "Missing PID_VENDORID parameter"),
//         // )?;

//         // let expects_inline_qos = parameter_list
//         //     .get(PID_EXPECTS_INLINE_QOS)
//         //     .unwrap_or(Self::DEFAULT_EXPECTS_INLINE_QOS);

//         // let metatraffic_unicast_locator_list =
//         //     parameter_list.get_list(PID_METATRAFFIC_UNICAST_LOCATOR);

//         // let metatraffic_multicast_locator_list =
//         //     parameter_list.get_list(PID_METATRAFFIC_MULTICAST_LOCATOR);

//         // let default_unicast_locator_list = parameter_list.get_list(PID_DEFAULT_UNICAST_LOCATOR);

//         // let default_multicast_locator_list = parameter_list.get_list(PID_DEFAULT_MULTICAST_LOCATOR);

//         // let available_builtin_endpoints =
//         //     parameter_list
//         //         .get(PID_BUILTIN_ENDPOINT_SET)
//         //         .ok_or(std::io::Error::new(
//         //             std::io::ErrorKind::Other,
//         //             "Missing PID_BUILTIN_ENDPOINT_SET parameter",
//         //         ))?;

//         // let manual_liveliness_count = parameter_list
//         //     .get(PID_PARTICIPANT_MANUAL_LIVELINESS_COUNT)
//         //     .ok_or(std::io::Error::new(
//         //         std::io::ErrorKind::Other,
//         //         "Missing PID_PARTICIPANT_MANUAL_LIVELINESS_COUNT parameter",
//         //     ))?;

//         // let builtin_endpoint_qos = parameter_list
//         //     .get(PID_BUILTIN_ENDPOINT_QOS)
//         //     .unwrap_or(Self::DEFAULT_BUILTIN_ENDPOINT_QOS);

//         // let lease_duration = parameter_list
//         //     .get(PID_PARTICIPANT_LEASE_DURATION)
//         //     .unwrap_or(Self::DEFAULT_PARTICIPANT_LEASE_DURATION);

//         // let participant_proxy = ParticipantProxy {
//         //     domain_id,
//         //     domain_tag,
//         //     protocol_version,
//         //     guid,
//         //     vendor_id,
//         //     expects_inline_qos,
//         //     metatraffic_unicast_locator_list,
//         //     metatraffic_multicast_locator_list,
//         //     default_unicast_locator_list,
//         //     default_multicast_locator_list,
//         //     available_builtin_endpoints,
//         //     manual_liveliness_count,
//         //     builtin_endpoint_qos,
//         // };

//         // Ok(Self {
//         //     participant_proxy: participant_proxy,
//         //     lease_duration: lease_duration,
//         // })
//         todo!()
//     }
// }
// #[cfg(test)]
// mod tests {
//     use crate::{deserialize::from_bytes_le, serialize::to_bytes_le};

//     use super::*;
//     use rust_rtps_pim::structure::types::ENTITYID_PARTICIPANT;

//     #[test]
//     pub fn serialize_spdp_default_data() {
//         let domain_id = 1;
//         let domain_tag = &SPDPdiscoveredParticipantDataUdp::DEFAULT_DOMAIN_TAG;
//         let protocol_version = ProtocolVersion { major: 2, minor: 4 };
//         let guid = Guid::new([1; 12], ENTITYID_PARTICIPANT);
//         let vendor_id = [9, 9];
//         let expects_inline_qos = SPDPdiscoveredParticipantDataUdp::DEFAULT_EXPECTS_INLINE_QOS;
//         let metatraffic_unicast_locator_list = &[];
//         let metatraffic_multicast_locator_list = &[];
//         let default_unicast_locator_list = &[];
//         let default_multicast_locator_list = &[];
//         let available_builtin_endpoints =
//             BuiltinEndpointSet::new(BuiltinEndpointSet::BUILTIN_ENDPOINT_PARTICIPANT_DETECTOR);
//         let manual_liveliness_count = Count(2);
//         let builtin_endpoint_qos = BuiltinEndpointQos::new(0);
//         let lease_duration =
//             SPDPdiscoveredParticipantDataUdp::DEFAULT_PARTICIPANT_LEASE_DURATION.into();

//         let spdp_discovered_participant_data = SPDPdiscoveredParticipantDataUdp::new(
//             &domain_id,
//             domain_tag,
//             &protocol_version,
//             &guid,
//             &vendor_id,
//             &expects_inline_qos,
//             metatraffic_unicast_locator_list,
//             metatraffic_multicast_locator_list,
//             default_unicast_locator_list,
//             default_multicast_locator_list,
//             &available_builtin_endpoints,
//             &manual_liveliness_count,
//             &builtin_endpoint_qos,
//             &lease_duration,
//         );

//         let serialized_data = to_bytes_le(&spdp_discovered_participant_data).unwrap();
//         let expected_data = vec![
//             0x00, 0x03, 0x00, 0x00, // PL_CDR_LE
//             0x0f, 0x00, 0x04, 0x00, // PID_DOMAIN_ID, Length: 4
//             0x01, 0x00, 0x00, 0x00, // DomainId(1)
//             0x15, 0x00, 0x04, 0x00, // PID_PROTOCOL_VERSION, Length: 4
//             0x02, 0x04, 0x00, 0x00, // ProtocolVersion{major:2, minor:4}
//             0x50, 0x00, 0x10, 0x00, // PID_PARTICIPANT_GUID, Length: 16
//             0x01, 0x01, 0x01, 0x01, // GuidPrefix([1;12])
//             0x01, 0x01, 0x01, 0x01, // GuidPrefix([1;12])
//             0x01, 0x01, 0x01, 0x01, // GuidPrefix([1;12])
//             0x00, 0x00, 0x01, 0xc1, // EntityId(ENTITYID_PARTICIPANT)
//             0x16, 0x00, 0x04, 0x00, // PID_VENDORID, Length:4,
//             0x09, 0x09, 0x00, 0x00, // VendorId([9,9])
//             0x58, 0x00, 0x04, 0x00, // PID_BUILTIN_ENDPOINT_SET, Length: 4
//             0x02, 0x00, 0x00, 0x00, // BUILTIN_ENDPOINT_PARTICIPANT_DETECTOR
//             0x34, 0x00, 0x04, 0x00, // PID_PARTICIPANT_MANUAL_LIVELINESS_COUNT, Length: 4
//             0x02, 0x00, 0x00, 0x00, // Count(2)
//             0x01, 0x00, 0x00, 0x00, // PID_SENTINEL, Length: 0
//         ];

//         assert_eq!(serialized_data, expected_data);
//     }

//     #[test]
//     pub fn serialize_complete_spdp_discovered_participant_data() {
//         let locator1 = Locator::new(1, 1, [1; 16]);
//         let locator2 = Locator::new(2, 2, [2; 16]);

//         let domain_id = 1;
//         let domain_tag = "abc";
//         let protocol_version = ProtocolVersion { major: 2, minor: 4 };
//         let guid = Guid::new([1; 12], ENTITYID_PARTICIPANT);
//         let vendor_id = [9, 9];
//         let expects_inline_qos = true;
//         let metatraffic_unicast_locator_list = &[locator1, locator2];
//         let metatraffic_multicast_locator_list = &[locator1, locator2];
//         let default_unicast_locator_list = &[locator1, locator2];
//         let default_multicast_locator_list = &[locator1, locator2];
//         let available_builtin_endpoints =
//             BuiltinEndpointSet::new(BuiltinEndpointSet::BUILTIN_ENDPOINT_PARTICIPANT_DETECTOR);
//         let manual_liveliness_count = Count(2);
//         let builtin_endpoint_qos = BuiltinEndpointQos::new(
//             BuiltinEndpointQos::BEST_EFFORT_PARTICIPANT_MESSAGE_DATA_READER,
//         );
//         let lease_duration = Duration {
//             seconds: 10,
//             fraction: 0,
//         };

//         let spdp_discovered_participant_data = SPDPdiscoveredParticipantDataUdp::new(
//             &domain_id,
//             domain_tag,
//             &protocol_version,
//             &guid,
//             &vendor_id,
//             &expects_inline_qos,
//             metatraffic_unicast_locator_list,
//             metatraffic_multicast_locator_list,
//             default_unicast_locator_list,
//             default_multicast_locator_list,
//             &available_builtin_endpoints,
//             &manual_liveliness_count,
//             &builtin_endpoint_qos,
//             &lease_duration,
//         );

//         let serialized_data = to_bytes_le(&spdp_discovered_participant_data).unwrap();
//         let expected_data = vec![
//             0x00, 0x03, 0x00, 0x00, // PL_CDR_LE
//             0x0f, 0x00, 0x04, 0x00, // PID_DOMAIN_ID, Length: 4
//             0x01, 0x00, 0x00, 0x00, // DomainId(1)
//             0x14, 0x40, 0x08, 0x00, // PID_DOMAIN_TAG, Length: 8
//             0x04, 0x00, 0x00, 0x00, // DomainTag(length: 4)
//             b'a', b'b', b'c', 0x00, // DomainTag('abc')
//             0x15, 0x00, 0x04, 0x00, // PID_PROTOCOL_VERSION, Length: 4
//             0x02, 0x04, 0x00, 0x00, // ProtocolVersion{major:2, minor:4}
//             0x50, 0x00, 0x10, 0x00, // PID_PARTICIPANT_GUID, Length: 16
//             0x01, 0x01, 0x01, 0x01, // GuidPrefix([1;12])
//             0x01, 0x01, 0x01, 0x01, // GuidPrefix([1;12])
//             0x01, 0x01, 0x01, 0x01, // GuidPrefix([1;12])
//             0x00, 0x00, 0x01, 0xc1, // EntityId(ENTITYID_PARTICIPANT)
//             0x16, 0x00, 0x04, 0x00, // PID_VENDORID, Length:4,
//             0x09, 0x09, 0x00, 0x00, // VendorId([9,9])
//             0x43, 0x00, 0x04, 0x00, // PID_EXPECTS_INLINE_QOS, Length: 4,
//             0x01, 0x00, 0x00, 0x00, // True
//             0x32, 0x00, 0x18, 0x00, // PID_METATRAFFIC_UNICAST_LOCATOR, Length: 24,
//             0x01, 0x00, 0x00, 0x00, // Locator{kind:1
//             0x01, 0x00, 0x00, 0x00, // port:1,
//             0x01, 0x01, 0x01, 0x01, //
//             0x01, 0x01, 0x01, 0x01, // address: [1;16]
//             0x01, 0x01, 0x01, 0x01, //
//             0x01, 0x01, 0x01, 0x01, // }
//             0x32, 0x00, 0x18, 0x00, // PID_METATRAFFIC_UNICAST_LOCATOR, Length: 24,
//             0x02, 0x00, 0x00, 0x00, // Locator{kind:2
//             0x02, 0x00, 0x00, 0x00, // port:2,
//             0x02, 0x02, 0x02, 0x02, //
//             0x02, 0x02, 0x02, 0x02, // address: [2;16]
//             0x02, 0x02, 0x02, 0x02, //
//             0x02, 0x02, 0x02, 0x02, // }
//             0x33, 0x00, 0x18, 0x00, // PID_METATRAFFIC_MULTICAST_LOCATOR, Length: 24,
//             0x01, 0x00, 0x00, 0x00, // Locator{kind:1
//             0x01, 0x00, 0x00, 0x00, // port:1,
//             0x01, 0x01, 0x01, 0x01, //
//             0x01, 0x01, 0x01, 0x01, // address: [1;16]
//             0x01, 0x01, 0x01, 0x01, //
//             0x01, 0x01, 0x01, 0x01, // }
//             0x33, 0x00, 0x18, 0x00, // PID_METATRAFFIC_MULTICAST_LOCATOR, Length: 24,
//             0x02, 0x00, 0x00, 0x00, // Locator{kind:2
//             0x02, 0x00, 0x00, 0x00, // port:2,
//             0x02, 0x02, 0x02, 0x02, //
//             0x02, 0x02, 0x02, 0x02, // address: [2;16]
//             0x02, 0x02, 0x02, 0x02, //
//             0x02, 0x02, 0x02, 0x02, // }
//             0x31, 0x00, 0x18, 0x00, // PID_DEFAULT_UNICAST_LOCATOR, Length: 24,
//             0x01, 0x00, 0x00, 0x00, // Locator{kind:1
//             0x01, 0x00, 0x00, 0x00, // port:1,
//             0x01, 0x01, 0x01, 0x01, //
//             0x01, 0x01, 0x01, 0x01, // address: [1;16]
//             0x01, 0x01, 0x01, 0x01, //
//             0x01, 0x01, 0x01, 0x01, // }
//             0x31, 0x00, 0x18, 0x00, // PID_DEFAULT_UNICAST_LOCATOR, Length: 24,
//             0x02, 0x00, 0x00, 0x00, // Locator{kind:2
//             0x02, 0x00, 0x00, 0x00, // port:2,
//             0x02, 0x02, 0x02, 0x02, //
//             0x02, 0x02, 0x02, 0x02, // address: [2;16]
//             0x02, 0x02, 0x02, 0x02, //
//             0x02, 0x02, 0x02, 0x02, // }
//             0x48, 0x00, 0x18, 0x00, // PID_DEFAULT_MULTICAST_LOCATOR, Length: 24,
//             0x01, 0x00, 0x00, 0x00, // Locator{kind:1
//             0x01, 0x00, 0x00, 0x00, // port:1,
//             0x01, 0x01, 0x01, 0x01, //
//             0x01, 0x01, 0x01, 0x01, // address: [1;16]
//             0x01, 0x01, 0x01, 0x01, //
//             0x01, 0x01, 0x01, 0x01, // }
//             0x48, 0x00, 0x18, 0x00, // PID_DEFAULT_MULTICAST_LOCATOR, Length: 24,
//             0x02, 0x00, 0x00, 0x00, // Locator{kind:2
//             0x02, 0x00, 0x00, 0x00, // port:2,
//             0x02, 0x02, 0x02, 0x02, //
//             0x02, 0x02, 0x02, 0x02, // address: [2;16]
//             0x02, 0x02, 0x02, 0x02, //
//             0x02, 0x02, 0x02, 0x02, // }
//             0x58, 0x00, 0x04, 0x00, // PID_BUILTIN_ENDPOINT_SET, Length: 4
//             0x02, 0x00, 0x00, 0x00, // BUILTIN_ENDPOINT_PARTICIPANT_DETECTOR
//             0x34, 0x00, 0x04, 0x00, // PID_PARTICIPANT_MANUAL_LIVELINESS_COUNT, Length: 4
//             0x02, 0x00, 0x00, 0x00, // Count(2)
//             0x77, 0x00, 0x04, 0x00, // PID_BUILTIN_ENDPOINT_QOS, Length: 4
//             0x00, 0x00, 0x00, 0x20, // BEST_EFFORT_PARTICIPANT_MESSAGE_DATA_READER
//             0x02, 0x00, 0x08, 0x00, // PID_PARTICIPANT_LEASE_DURATION, Length: 8
//             0x0a, 0x00, 0x00, 0x00, // Duration{seconds:30,
//             0x00, 0x00, 0x00, 0x00, //          fraction:0}
//             0x01, 0x00, 0x00, 0x00, // PID_SENTINEL, Length: 0
//         ];

//         assert_eq!(serialized_data, expected_data);
//     }

//     #[test]
//     fn deserialize_complete_spdp_discovered_participant_data() {
//         #[rustfmt::skip]
//         let spdp_discovered_participant_data: SPDPdiscoveredParticipantDataUdp = from_bytes_le(&[
//             0x00, 0x03, 0x00, 0x00, // PL_CDR_LE
//             0x0f, 0x00, 4, 0x00,    // PID_DOMAIN_ID, Length
//             0x01, 0x00, 0x00, 0x00, // DomainId
//             0x14, 0x40, 8, 0x00,    // PID_DOMAIN_TAG, Length
//             4,    0,    0,    0,             // Length: 4
//             b'a', b'b', b'c', 0x00, // DomainTag
//             0x15, 0x00, 4, 0x00,    // PID_PROTOCOL_VERSION, Length
//             0x02, 0x04, 0x00, 0x00, // ProtocolVersion: major, minor
//             0x50, 0x00, 16, 0x00,   // PID_PARTICIPANT_GUID, Length
//             0x01, 0x01, 0x01, 0x01, // GuidPrefix
//             0x01, 0x01, 0x01, 0x01, // GuidPrefix
//             0x01, 0x01, 0x01, 0x01, // GuidPrefix
//             0x00, 0x00, 0x01, 0xc1, // EntityId(ENTITYID_PARTICIPANT)
//             0x16, 0x00, 4, 0x00,    // PID_VENDORID, Length
//             0x09, 0x09, 0x00, 0x00, // VendorId
//             0x43, 0x00, 4, 0x00,    // PID_EXPECTS_INLINE_QOS, Length
//             0x01, 0x00, 0x00, 0x00, // True
//             0x32, 0x00, 24, 0x00,   // PID_METATRAFFIC_UNICAST_LOCATOR, Length
//             0x01, 0x00, 0x00, 0x00, // Locator: kind
//             0x01, 0x00, 0x00, 0x00, // Locator: port
//             0x01, 0x01, 0x01, 0x01, // Locator: address
//             0x01, 0x01, 0x01, 0x01, // Locator: address
//             0x01, 0x01, 0x01, 0x01, // Locator: address
//             0x01, 0x01, 0x01, 0x01, // Locator: address
//             0x32, 0x00, 24, 0x00,   // PID_METATRAFFIC_UNICAST_LOCATOR, Length
//             0x02, 0x00, 0x00, 0x00, // Locator: kind
//             0x02, 0x00, 0x00, 0x00, // Locator: port
//             0x02, 0x02, 0x02, 0x02, // Locator: address
//             0x02, 0x02, 0x02, 0x02, // Locator: address
//             0x02, 0x02, 0x02, 0x02, // Locator: address
//             0x02, 0x02, 0x02, 0x02, // Locator: address
//             0x33, 0x00, 24, 0x00,   // PID_METATRAFFIC_MULTICAST_LOCATOR, Length
//             0x01, 0x00, 0x00, 0x00, // Locator: kind
//             0x01, 0x00, 0x00, 0x00, // Locator: port
//             0x01, 0x01, 0x01, 0x01, // Locator: address
//             0x01, 0x01, 0x01, 0x01, // Locator: address
//             0x01, 0x01, 0x01, 0x01, // Locator: address
//             0x01, 0x01, 0x01, 0x01, // Locator: address
//             0x33, 0x00, 24, 0x00,   // PID_METATRAFFIC_MULTICAST_LOCATOR, Length
//             0x02, 0x00, 0x00, 0x00, // Locator: kind
//             0x02, 0x00, 0x00, 0x00, // Locator: port,
//             0x02, 0x02, 0x02, 0x02, // Locator: address
//             0x02, 0x02, 0x02, 0x02, // Locator: address
//             0x02, 0x02, 0x02, 0x02, // Locator: address
//             0x02, 0x02, 0x02, 0x02, // Locator: address
//             0x31, 0x00, 24, 0x00,   // PID_DEFAULT_UNICAST_LOCATOR, Length
//             0x01, 0x00, 0x00, 0x00, // Locator: kind
//             0x01, 0x00, 0x00, 0x00, // Locator: port
//             0x01, 0x01, 0x01, 0x01, // Locator: address
//             0x01, 0x01, 0x01, 0x01, // Locator: address
//             0x01, 0x01, 0x01, 0x01, // Locator: address
//             0x01, 0x01, 0x01, 0x01, // Locator: address
//             0x31, 0x00, 24, 0x00,   // PID_DEFAULT_UNICAST_LOCATOR, Length
//             0x02, 0x00, 0x00, 0x00, // Locator: kind
//             0x02, 0x00, 0x00, 0x00, // Locator: port
//             0x02, 0x02, 0x02, 0x02, // Locator: address
//             0x02, 0x02, 0x02, 0x02, // Locator: address
//             0x02, 0x02, 0x02, 0x02, // Locator: address
//             0x02, 0x02, 0x02, 0x02, // Locator: address
//             0x48, 0x00, 24, 0x00,   // PID_DEFAULT_MULTICAST_LOCATOR, Length
//             0x01, 0x00, 0x00, 0x00, // Locator: kind
//             0x01, 0x00, 0x00, 0x00, // Locator: port
//             0x01, 0x01, 0x01, 0x01, // Locator: address
//             0x01, 0x01, 0x01, 0x01, // Locator: address
//             0x01, 0x01, 0x01, 0x01, // Locator: address
//             0x01, 0x01, 0x01, 0x01, // Locator: address
//             0x48, 0x00, 024, 0x00, // PID_DEFAULT_MULTICAST_LOCATOR, Length,
//             0x02, 0x00, 0x00, 0x00, // Locator: kind
//             0x02, 0x00, 0x00, 0x00, // Locator: port
//             0x02, 0x02, 0x02, 0x02, // Locator: address
//             0x02, 0x02, 0x02, 0x02, // Locator: address
//             0x02, 0x02, 0x02, 0x02, // Locator: address
//             0x02, 0x02, 0x02, 0x02, // Locator: address
//             0x58, 0x00, 4, 0x00,    // PID_BUILTIN_ENDPOINT_SET, Length
//             0x02, 0x00, 0x00, 0x00, // BUILTIN_ENDPOINT_PARTICIPANT_DETECTOR
//             0x34, 0x00, 4, 0x00,    // PID_PARTICIPANT_MANUAL_LIVELINESS_COUNT, Length
//             0x02, 0x00, 0x00, 0x00, // Count
//             0x77, 0x00, 4, 0x00,    // PID_BUILTIN_ENDPOINT_QOS, Length: 4
//             0x00, 0x00, 0x00, 0x20, // BEST_EFFORT_PARTICIPANT_MESSAGE_DATA_READER
//             0x02, 0x00, 8, 0x00,    // PID_PARTICIPANT_LEASE_DURATION, Length
//             10, 0x00, 0x00, 0x00,   // Duration: seconds
//             0x00, 0x00, 0x00, 0x00, // Duration: fraction
//             0x01, 0x00, 0x00, 0x00, // PID_SENTINEL, Length
//         ]).unwrap();

//         let locator1 = Locator::new(1, 1, [1; 16]);
//         let locator2 = Locator::new(2, 2, [2; 16]);

//         let domain_id = 1;
//         let domain_tag = "abc";
//         let protocol_version = ProtocolVersion { major: 2, minor: 4 };
//         let guid = Guid::new([1; 12], ENTITYID_PARTICIPANT);
//         let vendor_id = [9, 9];
//         let expects_inline_qos = true;
//         let metatraffic_unicast_locator_list = &[locator1, locator2];
//         let metatraffic_multicast_locator_list = &[locator1, locator2];
//         let default_unicast_locator_list = &[locator1, locator2];
//         let default_multicast_locator_list = &[locator1, locator2];
//         let available_builtin_endpoints =
//             BuiltinEndpointSet::new(BuiltinEndpointSet::BUILTIN_ENDPOINT_PARTICIPANT_DETECTOR);
//         let manual_liveliness_count = Count(2);
//         let builtin_endpoint_qos = BuiltinEndpointQos::new(
//             BuiltinEndpointQos::BEST_EFFORT_PARTICIPANT_MESSAGE_DATA_READER,
//         );
//         let lease_duration = Duration {
//             seconds: 10,
//             fraction: 0,
//         };

//         let expected_spdp_discovered_participant_data = SPDPdiscoveredParticipantDataUdp::new(
//             &domain_id,
//             domain_tag,
//             &protocol_version,
//             &guid,
//             &vendor_id,
//             &expects_inline_qos,
//             metatraffic_unicast_locator_list,
//             metatraffic_multicast_locator_list,
//             default_unicast_locator_list,
//             default_multicast_locator_list,
//             &available_builtin_endpoints,
//             &manual_liveliness_count,
//             &builtin_endpoint_qos,
//             &lease_duration,
//         );

//         assert_eq!(
//             spdp_discovered_participant_data,
//             expected_spdp_discovered_participant_data
//         );
//     }

//     #[test]
//     fn deserialize_default_spdp_discovered_participant_data() {
//         #[rustfmt::skip]
//         let spdp_discovered_participant_data: SPDPdiscoveredParticipantDataUdp = from_bytes_le(&[
//             0x00, 0x03, 0x00, 0x00, // PL_CDR_LE
//             0x0f, 0x00, 0x04, 0x00, // PID_DOMAIN_ID, Length: 4
//             0x01, 0x00, 0x00, 0x00, // DomainId(1)
//             0x15, 0x00, 0x04, 0x00, // PID_PROTOCOL_VERSION, Length: 4
//             0x02, 0x04, 0x00, 0x00, // ProtocolVersion{major:2, minor:4}
//             0x50, 0x00, 0x10, 0x00, // PID_PARTICIPANT_GUID, Length: 16
//             0x01, 0x01, 0x01, 0x01, // GuidPrefix([1;12])
//             0x01, 0x01, 0x01, 0x01, // GuidPrefix([1;12])
//             0x01, 0x01, 0x01, 0x01, // GuidPrefix([1;12])
//             0x00, 0x00, 0x01, 0xc1, // EntityId(ENTITYID_PARTICIPANT)
//             0x16, 0x00, 0x04, 0x00, // PID_VENDORID, Length:4,
//             0x09, 0x09, 0x00, 0x00, // VendorId([9,9])
//             0x58, 0x00, 0x04, 0x00, // PID_BUILTIN_ENDPOINT_SET, Length: 4
//             0x02, 0x00, 0x00, 0x00, // BUILTIN_ENDPOINT_PARTICIPANT_DETECTOR
//             0x34, 0x00, 0x04, 0x00, // PID_PARTICIPANT_MANUAL_LIVELINESS_COUNT, Length: 4
//             0x02, 0x00, 0x00, 0x00, // Count(2)
//             0x01, 0x00, 0x00, 0x00, // PID_SENTINEL, Length: 0
//         ]).unwrap();

//         let domain_id = 1;
//         let domain_tag = &SPDPdiscoveredParticipantDataUdp::DEFAULT_DOMAIN_TAG;
//         let protocol_version = ProtocolVersion { major: 2, minor: 4 };
//         let guid = Guid::new([1; 12], ENTITYID_PARTICIPANT);
//         let vendor_id = [9, 9];
//         let expects_inline_qos = SPDPdiscoveredParticipantDataUdp::DEFAULT_EXPECTS_INLINE_QOS;
//         let metatraffic_unicast_locator_list = &[];
//         let metatraffic_multicast_locator_list = &[];
//         let default_unicast_locator_list = &[];
//         let default_multicast_locator_list = &[];
//         let available_builtin_endpoints =
//             BuiltinEndpointSet::new(BuiltinEndpointSet::BUILTIN_ENDPOINT_PARTICIPANT_DETECTOR);
//         let manual_liveliness_count = Count(2);
//         let builtin_endpoint_qos = BuiltinEndpointQos::new(0);
//         let lease_duration =
//             SPDPdiscoveredParticipantDataUdp::DEFAULT_PARTICIPANT_LEASE_DURATION.into();

//         let expected_spdp_discovered_participant_data = SPDPdiscoveredParticipantDataUdp::new(
//             &domain_id,
//             domain_tag,
//             &protocol_version,
//             &guid,
//             &vendor_id,
//             &expects_inline_qos,
//             metatraffic_unicast_locator_list,
//             metatraffic_multicast_locator_list,
//             default_unicast_locator_list,
//             default_multicast_locator_list,
//             &available_builtin_endpoints,
//             &manual_liveliness_count,
//             &builtin_endpoint_qos,
//             &lease_duration,
//         );

//         assert_eq!(
//             spdp_discovered_participant_data,
//             expected_spdp_discovered_participant_data
//         );
//     }

//     #[test]
//     fn deserialize_wrong_spdp_discovered_participant_data() {
//         #[rustfmt::skip]
//         let result: std::result::Result<SPDPdiscoveredParticipantDataUdp, _> = from_bytes_le(&[
//             0x00, 0x03, 0x00, 0x00, // PL_CDR_LE
//             0x0f, 0x00, 0x04, 0x00, // PID_DOMAIN_ID, Length: 4
//             0x01, 0x00, 0x00, 0x00, // DomainId(1)
//             0x50, 0x00, 0x10, 0x00, // PID_PARTICIPANT_GUID, Length: 16
//             0x01, 0x01, 0x01, 0x01, // GuidPrefix([1;12])
//             0x01, 0x01, 0x01, 0x01, // GuidPrefix([1;12])
//             0x01, 0x01, 0x01, 0x01, // GuidPrefix([1;12])
//             0x00, 0x00, 0x01, 0xc1, // EntityId(ENTITYID_PARTICIPANT)
//             0x16, 0x00, 0x04, 0x00, // PID_VENDORID, Length:4,
//             0x09, 0x09, 0x00, 0x00, // VendorId([9,9])
//             0x58, 0x00, 0x04, 0x00, // PID_BUILTIN_ENDPOINT_SET, Length: 4
//             0x02, 0x00, 0x00, 0x00, // BUILTIN_ENDPOINT_PARTICIPANT_DETECTOR
//             0x34, 0x00, 0x04, 0x00, // PID_PARTICIPANT_MANUAL_LIVELINESS_COUNT, Length: 4
//             0x02, 0x00, 0x00, 0x00, // Count(2)
//             0x01, 0x00, 0x00, 0x00, // PID_SENTINEL, Length: 0
//         ]);
//         match result {
//             Err(err) => {
//                 assert_eq!(err.kind(), std::io::ErrorKind::Other);
//                 assert_eq!(err.to_string(), "Missing PID_PROTOCOL_VERSION parameter")
//             }
//             _ => panic!(),
//         }

//         #[rustfmt::skip]
//         let result: Result<SPDPdiscoveredParticipantDataUdp, _> = from_bytes_le(&[
//             0x00, 0x03, 0x00, 0x00, // PL_CDR_LE
//             0x0f, 0x00, 0x04, 0x00, // PID_DOMAIN_ID, Length: 4
//             0x01, 0x00, 0x00, 0x00, // DomainId(1)
//             0x15, 0x00, 0x04, 0x00, // PID_PROTOCOL_VERSION, Length: 4
//             0x02, 0x04, 0x00, 0x00, // ProtocolVersion{major:2, minor:4}
//             0x16, 0x00, 0x04, 0x00, // PID_VENDORID, Length:4,
//             0x09, 0x09, 0x00, 0x00, // VendorId([9,9])
//             0x58, 0x00, 0x04, 0x00, // PID_BUILTIN_ENDPOINT_SET, Length: 4
//             0x02, 0x00, 0x00, 0x00, // BUILTIN_ENDPOINT_PARTICIPANT_DETECTOR
//             0x34, 0x00, 0x04, 0x00, // PID_PARTICIPANT_MANUAL_LIVELINESS_COUNT, Length: 4
//             0x02, 0x00, 0x00, 0x00, // Count(2)
//             0x01, 0x00, 0x00, 0x00, // PID_SENTINEL, Length: 0
//         ]);

//         match result {
//             Err(err) => {
//                 assert_eq!(err.kind(), std::io::ErrorKind::Other);
//                 assert_eq!(err.to_string(), "Missing PID_PARTICIPANT_GUID parameter")
//             }
//             _ => panic!(),
//         }
//     }
// }
>>>>>>> f100766d
<|MERGE_RESOLUTION|>--- conflicted
+++ resolved
@@ -1,783 +1,3 @@
-<<<<<<< HEAD
-use std::io::Write;
-use std::marker::PhantomData;
-
-use crate::parameter_list::ParameterListUdp;
-use crate::serialize::{NumberofBytes, Serialize};
-
-use crate::submessage_elements::{CountUdp, LocatorUdp, ProtocolVersionUdp, VendorIdUdp};
-use byteorder::{ByteOrder, LittleEndian};
-use rust_rtps_pim::{
-    behavior::types::Duration,
-    discovery::types::{BuiltinEndpointQos, BuiltinEndpointSet, DomainId},
-    messages::{
-        submessage_elements::{
-            CountSubmessageElementType, ProtocolVersionSubmessageElementType,
-            VendorIdSubmessageElementType,
-        },
-        types::Count,
-    },
-    structure::types::{Guid, Locator, ProtocolVersion, VendorId},
-};
-
-use super::parameterid_list::{
-    PID_BUILTIN_ENDPOINT_QOS, PID_BUILTIN_ENDPOINT_SET, PID_DEFAULT_MULTICAST_LOCATOR,
-    PID_DEFAULT_UNICAST_LOCATOR, PID_DOMAIN_ID, PID_DOMAIN_TAG, PID_EXPECTS_INLINE_QOS,
-    PID_METATRAFFIC_MULTICAST_LOCATOR, PID_METATRAFFIC_UNICAST_LOCATOR, PID_PARTICIPANT_GUID,
-    PID_PARTICIPANT_LEASE_DURATION, PID_PARTICIPANT_MANUAL_LIVELINESS_COUNT, PID_PROTOCOL_VERSION,
-    PID_SENTINEL, PID_VENDORID,
-};
-use super::types::{DurationUdp, GuidUdp};
-
-#[derive(PartialEq, Debug)]
-struct ParticipantProxy {
-    domain_id: u32,
-    domain_tag: String,
-    protocol_version: ProtocolVersionUdp,
-    guid: GuidUdp,
-    vendor_id: VendorIdUdp,
-    expects_inline_qos: bool,
-    metatraffic_unicast_locator_list: Vec<LocatorUdp>,
-    metatraffic_multicast_locator_list: Vec<LocatorUdp>,
-    default_unicast_locator_list: Vec<LocatorUdp>,
-    default_multicast_locator_list: Vec<LocatorUdp>,
-    available_builtin_endpoints: u32,
-    manual_liveliness_count: CountUdp,
-    builtin_endpoint_qos: u32,
-}
-
-#[derive(PartialEq, Debug)]
-pub struct SPDPdiscoveredParticipantDataUdp {
-    // ddsParticipantData: DDS::ParticipantBuiltinTopicData,
-    participant_proxy: ParticipantProxy,
-    lease_duration: DurationUdp,
-}
-
-impl SPDPdiscoveredParticipantDataUdp {
-    // Constant value from Table 9.14 - ParameterId mapping and default values
-    const DEFAULT_DOMAIN_TAG: String = String::new();
-    const DEFAULT_EXPECTS_INLINE_QOS: bool = false;
-    const DEFAULT_BUILTIN_ENDPOINT_QOS: u32 = 0;
-    const DEFAULT_PARTICIPANT_LEASE_DURATION: DurationUdp = DurationUdp {
-        seconds: 100,
-        fraction: 0,
-    };
-
-    pub fn new(
-        domain_id: &DomainId,
-        domain_tag: &str,
-        protocol_version: &ProtocolVersion,
-        guid: &Guid,
-        vendor_id: &VendorId,
-        expects_inline_qos: &bool,
-        metatraffic_unicast_locator_list: &[Locator],
-        metatraffic_multicast_locator_list: &[Locator],
-        default_unicast_locator_list: &[Locator],
-        default_multicast_locator_list: &[Locator],
-        available_builtin_endpoints: &BuiltinEndpointSet,
-        manual_liveliness_count: &Count,
-        builtin_endpoint_qos: &BuiltinEndpointQos,
-        lease_duration: &Duration,
-    ) -> Self {
-        Self {
-            participant_proxy: ParticipantProxy {
-                domain_id: *domain_id,
-                domain_tag: domain_tag.to_owned(),
-                protocol_version: ProtocolVersionUdp::new(protocol_version),
-                guid: (*guid).into(),
-                vendor_id: VendorIdUdp::new(vendor_id),
-                expects_inline_qos: *expects_inline_qos,
-                metatraffic_unicast_locator_list: metatraffic_unicast_locator_list
-                    .iter()
-                    .map(|x| LocatorUdp::new(x))
-                    .collect(),
-                metatraffic_multicast_locator_list: metatraffic_multicast_locator_list
-                    .iter()
-                    .map(|x| LocatorUdp::new(x))
-                    .collect(),
-                default_unicast_locator_list: default_unicast_locator_list
-                    .iter()
-                    .map(|x| LocatorUdp::new(x))
-                    .collect(),
-                default_multicast_locator_list: default_multicast_locator_list
-                    .iter()
-                    .map(|x| LocatorUdp::new(x))
-                    .collect(),
-                available_builtin_endpoints: available_builtin_endpoints.0,
-                manual_liveliness_count: CountUdp::new(manual_liveliness_count),
-                builtin_endpoint_qos: builtin_endpoint_qos.0,
-            },
-            lease_duration: (*lease_duration).into(),
-        }
-    }
-}
-
-const PL_CDR_LE: [u8; 4] = [0x00, 0x03, 0x00, 0x00];
-
-struct ParameterSerializer<'a, W: Write, B: ByteOrder> {
-    writer: &'a mut W,
-    byteorder: PhantomData<B>,
-}
-
-impl<'a, W: Write, B: ByteOrder> ParameterSerializer<'a, W, B> {
-    fn new(writer: &'a mut W) -> Self {
-        Self {
-            writer,
-            byteorder: PhantomData,
-        }
-    }
-
-    fn serialize_list<S: Serialize + NumberofBytes>(
-        &mut self,
-        parameter_id: u16,
-        parameter: &[S],
-    ) -> crate::serialize::Result {
-        for parameter_i in parameter {
-            self.serialize(parameter_id, parameter_i)?;
-        }
-        Ok(())
-    }
-    fn serialize<S: Serialize + NumberofBytes>(
-        &mut self,
-        parameter_id: u16,
-        parameter: &S,
-    ) -> crate::serialize::Result {
-        parameter_id.serialize::<_, B>(&mut self.writer)?;
-        let length = parameter.number_of_bytes();
-        let padding: &[u8] = match length % 4 {
-            1 => &[0; 3],
-            2 => &[0; 2],
-            3 => &[0; 1],
-            _ => &[],
-        };
-        let length_with_padding = (length + padding.len()) as u16;
-        length_with_padding.serialize::<_, B>(&mut self.writer)?;
-        parameter.serialize::<_, B>(&mut self.writer)?;
-        padding.serialize::<_, B>(&mut self.writer)
-    }
-}
-
-impl crate::serialize::Serialize for SPDPdiscoveredParticipantDataUdp {
-    fn serialize<W: std::io::Write, B: ByteOrder>(
-        &self,
-        mut writer: W,
-    ) -> crate::serialize::Result {
-        writer.write(&PL_CDR_LE)?;
-
-        let mut ser = ParameterSerializer::<_, LittleEndian>::new(&mut writer);
-        ser.serialize(PID_DOMAIN_ID, &self.participant_proxy.domain_id)?;
-        if &self.participant_proxy.domain_tag != &Self::DEFAULT_DOMAIN_TAG {
-            ser.serialize(PID_DOMAIN_TAG, &self.participant_proxy.domain_tag)?;
-        }
-        ser.serialize(
-            PID_PROTOCOL_VERSION,
-            &self.participant_proxy.protocol_version,
-        )?;
-        ser.serialize(PID_PARTICIPANT_GUID, &self.participant_proxy.guid)?;
-        ser.serialize(PID_VENDORID, &self.participant_proxy.vendor_id)?;
-        if &self.participant_proxy.expects_inline_qos != &Self::DEFAULT_EXPECTS_INLINE_QOS {
-            ser.serialize(
-                PID_EXPECTS_INLINE_QOS,
-                &self.participant_proxy.expects_inline_qos,
-            )?;
-        }
-        ser.serialize_list(
-            PID_METATRAFFIC_UNICAST_LOCATOR,
-            self.participant_proxy
-                .metatraffic_unicast_locator_list
-                .as_slice(),
-        )?;
-        ser.serialize_list(
-            PID_METATRAFFIC_MULTICAST_LOCATOR,
-            self.participant_proxy
-                .metatraffic_multicast_locator_list
-                .as_slice(),
-        )?;
-        ser.serialize_list(
-            PID_DEFAULT_UNICAST_LOCATOR,
-            self.participant_proxy
-                .default_unicast_locator_list
-                .as_slice(),
-        )?;
-        ser.serialize_list(
-            PID_DEFAULT_MULTICAST_LOCATOR,
-            self.participant_proxy
-                .default_multicast_locator_list
-                .as_slice(),
-        )?;
-        ser.serialize(
-            PID_BUILTIN_ENDPOINT_SET,
-            &self.participant_proxy.available_builtin_endpoints,
-        )?;
-        ser.serialize(
-            PID_PARTICIPANT_MANUAL_LIVELINESS_COUNT,
-            &self.participant_proxy.manual_liveliness_count,
-        )?;
-        if &self.participant_proxy.builtin_endpoint_qos != &Self::DEFAULT_BUILTIN_ENDPOINT_QOS {
-            ser.serialize(
-                PID_BUILTIN_ENDPOINT_QOS,
-                &self.participant_proxy.builtin_endpoint_qos,
-            )?;
-        }
-        if &self.lease_duration != &Self::DEFAULT_PARTICIPANT_LEASE_DURATION {
-            ser.serialize(PID_PARTICIPANT_LEASE_DURATION, &self.lease_duration)?;
-        }
-        ser.serialize(PID_SENTINEL, &[])?;
-        Ok(())
-    }
-}
-
-impl<'de> crate::deserialize::Deserialize<'de> for SPDPdiscoveredParticipantDataUdp {
-    fn deserialize<B>(buf: &mut &'de [u8]) -> crate::deserialize::Result<Self>
-    where
-        B: ByteOrder,
-    {
-        let _representation: [u8; 4] = crate::deserialize::Deserialize::deserialize::<B>(buf)?;
-        let parameter_list: ParameterListUdp =
-            crate::deserialize::Deserialize::deserialize::<B>(buf)?;
-
-        let domain_id = parameter_list
-            .get(PID_DOMAIN_ID)
-            .ok_or(std::io::Error::new(
-                std::io::ErrorKind::Other,
-                "Missing PID_DOMAIN_ID parameter",
-            ))?;
-
-        let domain_tag = parameter_list
-            .get(PID_DOMAIN_TAG)
-            .unwrap_or(Self::DEFAULT_DOMAIN_TAG);
-
-        let protocol_version: ProtocolVersionUdp =
-            parameter_list
-                .get(PID_PROTOCOL_VERSION)
-                .ok_or(std::io::Error::new(
-                    std::io::ErrorKind::Other,
-                    "Missing PID_PROTOCOL_VERSION parameter",
-                ))?;
-
-        let guid: GuidUdp = parameter_list
-            .get(PID_PARTICIPANT_GUID)
-            .ok_or(std::io::Error::new(
-                std::io::ErrorKind::Other,
-                "Missing PID_PARTICIPANT_GUID parameter",
-            ))?;
-
-        let vendor_id: VendorIdUdp = parameter_list.get(PID_VENDORID).ok_or(
-            std::io::Error::new(std::io::ErrorKind::Other, "Missing PID_VENDORID parameter"),
-        )?;
-
-        let expects_inline_qos = parameter_list
-            .get(PID_EXPECTS_INLINE_QOS)
-            .unwrap_or(Self::DEFAULT_EXPECTS_INLINE_QOS);
-
-        let metatraffic_unicast_locator_list =
-            parameter_list.get_list(PID_METATRAFFIC_UNICAST_LOCATOR);
-
-        let metatraffic_multicast_locator_list =
-            parameter_list.get_list(PID_METATRAFFIC_MULTICAST_LOCATOR);
-
-        let default_unicast_locator_list = parameter_list.get_list(PID_DEFAULT_UNICAST_LOCATOR);
-
-        let default_multicast_locator_list = parameter_list.get_list(PID_DEFAULT_MULTICAST_LOCATOR);
-
-        let available_builtin_endpoints =
-            parameter_list
-                .get(PID_BUILTIN_ENDPOINT_SET)
-                .ok_or(std::io::Error::new(
-                    std::io::ErrorKind::Other,
-                    "Missing PID_BUILTIN_ENDPOINT_SET parameter",
-                ))?;
-
-        let manual_liveliness_count = parameter_list
-            .get(PID_PARTICIPANT_MANUAL_LIVELINESS_COUNT)
-            .ok_or(std::io::Error::new(
-                std::io::ErrorKind::Other,
-                "Missing PID_PARTICIPANT_MANUAL_LIVELINESS_COUNT parameter",
-            ))?;
-
-        let builtin_endpoint_qos = parameter_list
-            .get(PID_BUILTIN_ENDPOINT_QOS)
-            .unwrap_or(Self::DEFAULT_BUILTIN_ENDPOINT_QOS);
-
-        let lease_duration = parameter_list
-            .get(PID_PARTICIPANT_LEASE_DURATION)
-            .unwrap_or(Self::DEFAULT_PARTICIPANT_LEASE_DURATION);
-
-        let participant_proxy = ParticipantProxy {
-            domain_id,
-            domain_tag,
-            protocol_version,
-            guid,
-            vendor_id,
-            expects_inline_qos,
-            metatraffic_unicast_locator_list,
-            metatraffic_multicast_locator_list,
-            default_unicast_locator_list,
-            default_multicast_locator_list,
-            available_builtin_endpoints,
-            manual_liveliness_count,
-            builtin_endpoint_qos,
-        };
-
-        Ok(Self {
-            participant_proxy: participant_proxy,
-            lease_duration: lease_duration,
-        })
-    }
-}
-#[cfg(test)]
-mod tests {
-    use crate::{deserialize::from_bytes_le, serialize::to_bytes_le};
-
-    use super::*;
-    use rust_rtps_pim::structure::types::ENTITYID_PARTICIPANT;
-
-    #[test]
-    pub fn serialize_spdp_default_data() {
-        let domain_id = 1;
-        let domain_tag = &SPDPdiscoveredParticipantDataUdp::DEFAULT_DOMAIN_TAG;
-        let protocol_version = ProtocolVersion { major: 2, minor: 4 };
-        let guid = Guid::new([1; 12], ENTITYID_PARTICIPANT);
-        let vendor_id = [9, 9];
-        let expects_inline_qos = SPDPdiscoveredParticipantDataUdp::DEFAULT_EXPECTS_INLINE_QOS;
-        let metatraffic_unicast_locator_list = &[];
-        let metatraffic_multicast_locator_list = &[];
-        let default_unicast_locator_list = &[];
-        let default_multicast_locator_list = &[];
-        let available_builtin_endpoints =
-            BuiltinEndpointSet::new(BuiltinEndpointSet::BUILTIN_ENDPOINT_PARTICIPANT_DETECTOR);
-        let manual_liveliness_count = Count(2);
-        let builtin_endpoint_qos = BuiltinEndpointQos::new(0);
-        let lease_duration =
-            SPDPdiscoveredParticipantDataUdp::DEFAULT_PARTICIPANT_LEASE_DURATION.into();
-
-        let spdp_discovered_participant_data = SPDPdiscoveredParticipantDataUdp::new(
-            &domain_id,
-            domain_tag,
-            &protocol_version,
-            &guid,
-            &vendor_id,
-            &expects_inline_qos,
-            metatraffic_unicast_locator_list,
-            metatraffic_multicast_locator_list,
-            default_unicast_locator_list,
-            default_multicast_locator_list,
-            &available_builtin_endpoints,
-            &manual_liveliness_count,
-            &builtin_endpoint_qos,
-            &lease_duration,
-        );
-
-        let serialized_data = to_bytes_le(&spdp_discovered_participant_data).unwrap();
-        let expected_data = vec![
-            0x00, 0x03, 0x00, 0x00, // PL_CDR_LE
-            0x0f, 0x00, 0x04, 0x00, // PID_DOMAIN_ID, Length: 4
-            0x01, 0x00, 0x00, 0x00, // DomainId(1)
-            0x15, 0x00, 0x04, 0x00, // PID_PROTOCOL_VERSION, Length: 4
-            0x02, 0x04, 0x00, 0x00, // ProtocolVersion{major:2, minor:4}
-            0x50, 0x00, 0x10, 0x00, // PID_PARTICIPANT_GUID, Length: 16
-            0x01, 0x01, 0x01, 0x01, // GuidPrefix([1;12])
-            0x01, 0x01, 0x01, 0x01, // GuidPrefix([1;12])
-            0x01, 0x01, 0x01, 0x01, // GuidPrefix([1;12])
-            0x00, 0x00, 0x01, 0xc1, // EntityId(ENTITYID_PARTICIPANT)
-            0x16, 0x00, 0x04, 0x00, // PID_VENDORID, Length:4,
-            0x09, 0x09, 0x00, 0x00, // VendorId([9,9])
-            0x58, 0x00, 0x04, 0x00, // PID_BUILTIN_ENDPOINT_SET, Length: 4
-            0x02, 0x00, 0x00, 0x00, // BUILTIN_ENDPOINT_PARTICIPANT_DETECTOR
-            0x34, 0x00, 0x04, 0x00, // PID_PARTICIPANT_MANUAL_LIVELINESS_COUNT, Length: 4
-            0x02, 0x00, 0x00, 0x00, // Count(2)
-            0x01, 0x00, 0x00, 0x00, // PID_SENTINEL, Length: 0
-        ];
-
-        assert_eq!(serialized_data, expected_data);
-    }
-
-    #[test]
-    pub fn serialize_complete_spdp_discovered_participant_data() {
-        let locator1 = Locator::new(1, 1, [1; 16]);
-        let locator2 = Locator::new(2, 2, [2; 16]);
-
-        let domain_id = 1;
-        let domain_tag = "abc";
-        let protocol_version = ProtocolVersion { major: 2, minor: 4 };
-        let guid = Guid::new([1; 12], ENTITYID_PARTICIPANT);
-        let vendor_id = [9, 9];
-        let expects_inline_qos = true;
-        let metatraffic_unicast_locator_list = &[locator1, locator2];
-        let metatraffic_multicast_locator_list = &[locator1, locator2];
-        let default_unicast_locator_list = &[locator1, locator2];
-        let default_multicast_locator_list = &[locator1, locator2];
-        let available_builtin_endpoints =
-            BuiltinEndpointSet::new(BuiltinEndpointSet::BUILTIN_ENDPOINT_PARTICIPANT_DETECTOR);
-        let manual_liveliness_count = Count(2);
-        let builtin_endpoint_qos = BuiltinEndpointQos::new(
-            BuiltinEndpointQos::BEST_EFFORT_PARTICIPANT_MESSAGE_DATA_READER,
-        );
-        let lease_duration = Duration {
-            seconds: 10,
-            fraction: 0,
-        };
-
-        let spdp_discovered_participant_data = SPDPdiscoveredParticipantDataUdp::new(
-            &domain_id,
-            domain_tag,
-            &protocol_version,
-            &guid,
-            &vendor_id,
-            &expects_inline_qos,
-            metatraffic_unicast_locator_list,
-            metatraffic_multicast_locator_list,
-            default_unicast_locator_list,
-            default_multicast_locator_list,
-            &available_builtin_endpoints,
-            &manual_liveliness_count,
-            &builtin_endpoint_qos,
-            &lease_duration,
-        );
-
-        let serialized_data = to_bytes_le(&spdp_discovered_participant_data).unwrap();
-        let expected_data = vec![
-            0x00, 0x03, 0x00, 0x00, // PL_CDR_LE
-            0x0f, 0x00, 0x04, 0x00, // PID_DOMAIN_ID, Length: 4
-            0x01, 0x00, 0x00, 0x00, // DomainId(1)
-            0x14, 0x40, 0x08, 0x00, // PID_DOMAIN_TAG, Length: 8
-            0x04, 0x00, 0x00, 0x00, // DomainTag(length: 4)
-            b'a', b'b', b'c', 0x00, // DomainTag('abc')
-            0x15, 0x00, 0x04, 0x00, // PID_PROTOCOL_VERSION, Length: 4
-            0x02, 0x04, 0x00, 0x00, // ProtocolVersion{major:2, minor:4}
-            0x50, 0x00, 0x10, 0x00, // PID_PARTICIPANT_GUID, Length: 16
-            0x01, 0x01, 0x01, 0x01, // GuidPrefix([1;12])
-            0x01, 0x01, 0x01, 0x01, // GuidPrefix([1;12])
-            0x01, 0x01, 0x01, 0x01, // GuidPrefix([1;12])
-            0x00, 0x00, 0x01, 0xc1, // EntityId(ENTITYID_PARTICIPANT)
-            0x16, 0x00, 0x04, 0x00, // PID_VENDORID, Length:4,
-            0x09, 0x09, 0x00, 0x00, // VendorId([9,9])
-            0x43, 0x00, 0x04, 0x00, // PID_EXPECTS_INLINE_QOS, Length: 4,
-            0x01, 0x00, 0x00, 0x00, // True
-            0x32, 0x00, 0x18, 0x00, // PID_METATRAFFIC_UNICAST_LOCATOR, Length: 24,
-            0x01, 0x00, 0x00, 0x00, // Locator{kind:1
-            0x01, 0x00, 0x00, 0x00, // port:1,
-            0x01, 0x01, 0x01, 0x01, //
-            0x01, 0x01, 0x01, 0x01, // address: [1;16]
-            0x01, 0x01, 0x01, 0x01, //
-            0x01, 0x01, 0x01, 0x01, // }
-            0x32, 0x00, 0x18, 0x00, // PID_METATRAFFIC_UNICAST_LOCATOR, Length: 24,
-            0x02, 0x00, 0x00, 0x00, // Locator{kind:2
-            0x02, 0x00, 0x00, 0x00, // port:2,
-            0x02, 0x02, 0x02, 0x02, //
-            0x02, 0x02, 0x02, 0x02, // address: [2;16]
-            0x02, 0x02, 0x02, 0x02, //
-            0x02, 0x02, 0x02, 0x02, // }
-            0x33, 0x00, 0x18, 0x00, // PID_METATRAFFIC_MULTICAST_LOCATOR, Length: 24,
-            0x01, 0x00, 0x00, 0x00, // Locator{kind:1
-            0x01, 0x00, 0x00, 0x00, // port:1,
-            0x01, 0x01, 0x01, 0x01, //
-            0x01, 0x01, 0x01, 0x01, // address: [1;16]
-            0x01, 0x01, 0x01, 0x01, //
-            0x01, 0x01, 0x01, 0x01, // }
-            0x33, 0x00, 0x18, 0x00, // PID_METATRAFFIC_MULTICAST_LOCATOR, Length: 24,
-            0x02, 0x00, 0x00, 0x00, // Locator{kind:2
-            0x02, 0x00, 0x00, 0x00, // port:2,
-            0x02, 0x02, 0x02, 0x02, //
-            0x02, 0x02, 0x02, 0x02, // address: [2;16]
-            0x02, 0x02, 0x02, 0x02, //
-            0x02, 0x02, 0x02, 0x02, // }
-            0x31, 0x00, 0x18, 0x00, // PID_DEFAULT_UNICAST_LOCATOR, Length: 24,
-            0x01, 0x00, 0x00, 0x00, // Locator{kind:1
-            0x01, 0x00, 0x00, 0x00, // port:1,
-            0x01, 0x01, 0x01, 0x01, //
-            0x01, 0x01, 0x01, 0x01, // address: [1;16]
-            0x01, 0x01, 0x01, 0x01, //
-            0x01, 0x01, 0x01, 0x01, // }
-            0x31, 0x00, 0x18, 0x00, // PID_DEFAULT_UNICAST_LOCATOR, Length: 24,
-            0x02, 0x00, 0x00, 0x00, // Locator{kind:2
-            0x02, 0x00, 0x00, 0x00, // port:2,
-            0x02, 0x02, 0x02, 0x02, //
-            0x02, 0x02, 0x02, 0x02, // address: [2;16]
-            0x02, 0x02, 0x02, 0x02, //
-            0x02, 0x02, 0x02, 0x02, // }
-            0x48, 0x00, 0x18, 0x00, // PID_DEFAULT_MULTICAST_LOCATOR, Length: 24,
-            0x01, 0x00, 0x00, 0x00, // Locator{kind:1
-            0x01, 0x00, 0x00, 0x00, // port:1,
-            0x01, 0x01, 0x01, 0x01, //
-            0x01, 0x01, 0x01, 0x01, // address: [1;16]
-            0x01, 0x01, 0x01, 0x01, //
-            0x01, 0x01, 0x01, 0x01, // }
-            0x48, 0x00, 0x18, 0x00, // PID_DEFAULT_MULTICAST_LOCATOR, Length: 24,
-            0x02, 0x00, 0x00, 0x00, // Locator{kind:2
-            0x02, 0x00, 0x00, 0x00, // port:2,
-            0x02, 0x02, 0x02, 0x02, //
-            0x02, 0x02, 0x02, 0x02, // address: [2;16]
-            0x02, 0x02, 0x02, 0x02, //
-            0x02, 0x02, 0x02, 0x02, // }
-            0x58, 0x00, 0x04, 0x00, // PID_BUILTIN_ENDPOINT_SET, Length: 4
-            0x02, 0x00, 0x00, 0x00, // BUILTIN_ENDPOINT_PARTICIPANT_DETECTOR
-            0x34, 0x00, 0x04, 0x00, // PID_PARTICIPANT_MANUAL_LIVELINESS_COUNT, Length: 4
-            0x02, 0x00, 0x00, 0x00, // Count(2)
-            0x77, 0x00, 0x04, 0x00, // PID_BUILTIN_ENDPOINT_QOS, Length: 4
-            0x00, 0x00, 0x00, 0x20, // BEST_EFFORT_PARTICIPANT_MESSAGE_DATA_READER
-            0x02, 0x00, 0x08, 0x00, // PID_PARTICIPANT_LEASE_DURATION, Length: 8
-            0x0a, 0x00, 0x00, 0x00, // Duration{seconds:30,
-            0x00, 0x00, 0x00, 0x00, //          fraction:0}
-            0x01, 0x00, 0x00, 0x00, // PID_SENTINEL, Length: 0
-        ];
-
-        assert_eq!(serialized_data, expected_data);
-    }
-
-    #[test]
-    fn deserialize_complete_spdp_discovered_participant_data() {
-        #[rustfmt::skip]
-        let spdp_discovered_participant_data: SPDPdiscoveredParticipantDataUdp = from_bytes_le(&[
-            0x00, 0x03, 0x00, 0x00, // PL_CDR_LE
-            0x0f, 0x00, 4, 0x00,    // PID_DOMAIN_ID, Length
-            0x01, 0x00, 0x00, 0x00, // DomainId
-            0x14, 0x40, 8, 0x00,    // PID_DOMAIN_TAG, Length
-            4,    0,    0,    0,             // Length: 4
-            b'a', b'b', b'c', 0x00, // DomainTag
-            0x15, 0x00, 4, 0x00,    // PID_PROTOCOL_VERSION, Length
-            0x02, 0x04, 0x00, 0x00, // ProtocolVersion: major, minor
-            0x50, 0x00, 16, 0x00,   // PID_PARTICIPANT_GUID, Length
-            0x01, 0x01, 0x01, 0x01, // GuidPrefix
-            0x01, 0x01, 0x01, 0x01, // GuidPrefix
-            0x01, 0x01, 0x01, 0x01, // GuidPrefix
-            0x00, 0x00, 0x01, 0xc1, // EntityId(ENTITYID_PARTICIPANT)
-            0x16, 0x00, 4, 0x00,    // PID_VENDORID, Length
-            0x09, 0x09, 0x00, 0x00, // VendorId
-            0x43, 0x00, 4, 0x00,    // PID_EXPECTS_INLINE_QOS, Length
-            0x01, 0x00, 0x00, 0x00, // True
-            0x32, 0x00, 24, 0x00,   // PID_METATRAFFIC_UNICAST_LOCATOR, Length
-            0x01, 0x00, 0x00, 0x00, // Locator: kind
-            0x01, 0x00, 0x00, 0x00, // Locator: port
-            0x01, 0x01, 0x01, 0x01, // Locator: address
-            0x01, 0x01, 0x01, 0x01, // Locator: address
-            0x01, 0x01, 0x01, 0x01, // Locator: address
-            0x01, 0x01, 0x01, 0x01, // Locator: address
-            0x32, 0x00, 24, 0x00,   // PID_METATRAFFIC_UNICAST_LOCATOR, Length
-            0x02, 0x00, 0x00, 0x00, // Locator: kind
-            0x02, 0x00, 0x00, 0x00, // Locator: port
-            0x02, 0x02, 0x02, 0x02, // Locator: address
-            0x02, 0x02, 0x02, 0x02, // Locator: address
-            0x02, 0x02, 0x02, 0x02, // Locator: address
-            0x02, 0x02, 0x02, 0x02, // Locator: address
-            0x33, 0x00, 24, 0x00,   // PID_METATRAFFIC_MULTICAST_LOCATOR, Length
-            0x01, 0x00, 0x00, 0x00, // Locator: kind
-            0x01, 0x00, 0x00, 0x00, // Locator: port
-            0x01, 0x01, 0x01, 0x01, // Locator: address
-            0x01, 0x01, 0x01, 0x01, // Locator: address
-            0x01, 0x01, 0x01, 0x01, // Locator: address
-            0x01, 0x01, 0x01, 0x01, // Locator: address
-            0x33, 0x00, 24, 0x00,   // PID_METATRAFFIC_MULTICAST_LOCATOR, Length
-            0x02, 0x00, 0x00, 0x00, // Locator: kind
-            0x02, 0x00, 0x00, 0x00, // Locator: port,
-            0x02, 0x02, 0x02, 0x02, // Locator: address
-            0x02, 0x02, 0x02, 0x02, // Locator: address
-            0x02, 0x02, 0x02, 0x02, // Locator: address
-            0x02, 0x02, 0x02, 0x02, // Locator: address
-            0x31, 0x00, 24, 0x00,   // PID_DEFAULT_UNICAST_LOCATOR, Length
-            0x01, 0x00, 0x00, 0x00, // Locator: kind
-            0x01, 0x00, 0x00, 0x00, // Locator: port
-            0x01, 0x01, 0x01, 0x01, // Locator: address
-            0x01, 0x01, 0x01, 0x01, // Locator: address
-            0x01, 0x01, 0x01, 0x01, // Locator: address
-            0x01, 0x01, 0x01, 0x01, // Locator: address
-            0x31, 0x00, 24, 0x00,   // PID_DEFAULT_UNICAST_LOCATOR, Length
-            0x02, 0x00, 0x00, 0x00, // Locator: kind
-            0x02, 0x00, 0x00, 0x00, // Locator: port
-            0x02, 0x02, 0x02, 0x02, // Locator: address
-            0x02, 0x02, 0x02, 0x02, // Locator: address
-            0x02, 0x02, 0x02, 0x02, // Locator: address
-            0x02, 0x02, 0x02, 0x02, // Locator: address
-            0x48, 0x00, 24, 0x00,   // PID_DEFAULT_MULTICAST_LOCATOR, Length
-            0x01, 0x00, 0x00, 0x00, // Locator: kind
-            0x01, 0x00, 0x00, 0x00, // Locator: port
-            0x01, 0x01, 0x01, 0x01, // Locator: address
-            0x01, 0x01, 0x01, 0x01, // Locator: address
-            0x01, 0x01, 0x01, 0x01, // Locator: address
-            0x01, 0x01, 0x01, 0x01, // Locator: address
-            0x48, 0x00, 024, 0x00, // PID_DEFAULT_MULTICAST_LOCATOR, Length,
-            0x02, 0x00, 0x00, 0x00, // Locator: kind
-            0x02, 0x00, 0x00, 0x00, // Locator: port
-            0x02, 0x02, 0x02, 0x02, // Locator: address
-            0x02, 0x02, 0x02, 0x02, // Locator: address
-            0x02, 0x02, 0x02, 0x02, // Locator: address
-            0x02, 0x02, 0x02, 0x02, // Locator: address
-            0x58, 0x00, 4, 0x00,    // PID_BUILTIN_ENDPOINT_SET, Length
-            0x02, 0x00, 0x00, 0x00, // BUILTIN_ENDPOINT_PARTICIPANT_DETECTOR
-            0x34, 0x00, 4, 0x00,    // PID_PARTICIPANT_MANUAL_LIVELINESS_COUNT, Length
-            0x02, 0x00, 0x00, 0x00, // Count
-            0x77, 0x00, 4, 0x00,    // PID_BUILTIN_ENDPOINT_QOS, Length: 4
-            0x00, 0x00, 0x00, 0x20, // BEST_EFFORT_PARTICIPANT_MESSAGE_DATA_READER
-            0x02, 0x00, 8, 0x00,    // PID_PARTICIPANT_LEASE_DURATION, Length
-            10, 0x00, 0x00, 0x00,   // Duration: seconds
-            0x00, 0x00, 0x00, 0x00, // Duration: fraction
-            0x01, 0x00, 0x00, 0x00, // PID_SENTINEL, Length
-        ]).unwrap();
-
-        let locator1 = Locator::new(1, 1, [1; 16]);
-        let locator2 = Locator::new(2, 2, [2; 16]);
-
-        let domain_id = 1;
-        let domain_tag = "abc";
-        let protocol_version = ProtocolVersion { major: 2, minor: 4 };
-        let guid = Guid::new([1; 12], ENTITYID_PARTICIPANT);
-        let vendor_id = [9, 9];
-        let expects_inline_qos = true;
-        let metatraffic_unicast_locator_list = &[locator1, locator2];
-        let metatraffic_multicast_locator_list = &[locator1, locator2];
-        let default_unicast_locator_list = &[locator1, locator2];
-        let default_multicast_locator_list = &[locator1, locator2];
-        let available_builtin_endpoints =
-            BuiltinEndpointSet::new(BuiltinEndpointSet::BUILTIN_ENDPOINT_PARTICIPANT_DETECTOR);
-        let manual_liveliness_count = Count(2);
-        let builtin_endpoint_qos = BuiltinEndpointQos::new(
-            BuiltinEndpointQos::BEST_EFFORT_PARTICIPANT_MESSAGE_DATA_READER,
-        );
-        let lease_duration = Duration {
-            seconds: 10,
-            fraction: 0,
-        };
-
-        let expected_spdp_discovered_participant_data = SPDPdiscoveredParticipantDataUdp::new(
-            &domain_id,
-            domain_tag,
-            &protocol_version,
-            &guid,
-            &vendor_id,
-            &expects_inline_qos,
-            metatraffic_unicast_locator_list,
-            metatraffic_multicast_locator_list,
-            default_unicast_locator_list,
-            default_multicast_locator_list,
-            &available_builtin_endpoints,
-            &manual_liveliness_count,
-            &builtin_endpoint_qos,
-            &lease_duration,
-        );
-
-        assert_eq!(
-            spdp_discovered_participant_data,
-            expected_spdp_discovered_participant_data
-        );
-    }
-
-    #[test]
-    fn deserialize_default_spdp_discovered_participant_data() {
-        #[rustfmt::skip]
-        let spdp_discovered_participant_data: SPDPdiscoveredParticipantDataUdp = from_bytes_le(&[
-            0x00, 0x03, 0x00, 0x00, // PL_CDR_LE
-            0x0f, 0x00, 0x04, 0x00, // PID_DOMAIN_ID, Length: 4
-            0x01, 0x00, 0x00, 0x00, // DomainId(1)
-            0x15, 0x00, 0x04, 0x00, // PID_PROTOCOL_VERSION, Length: 4
-            0x02, 0x04, 0x00, 0x00, // ProtocolVersion{major:2, minor:4}
-            0x50, 0x00, 0x10, 0x00, // PID_PARTICIPANT_GUID, Length: 16
-            0x01, 0x01, 0x01, 0x01, // GuidPrefix([1;12])
-            0x01, 0x01, 0x01, 0x01, // GuidPrefix([1;12])
-            0x01, 0x01, 0x01, 0x01, // GuidPrefix([1;12])
-            0x00, 0x00, 0x01, 0xc1, // EntityId(ENTITYID_PARTICIPANT)
-            0x16, 0x00, 0x04, 0x00, // PID_VENDORID, Length:4,
-            0x09, 0x09, 0x00, 0x00, // VendorId([9,9])
-            0x58, 0x00, 0x04, 0x00, // PID_BUILTIN_ENDPOINT_SET, Length: 4
-            0x02, 0x00, 0x00, 0x00, // BUILTIN_ENDPOINT_PARTICIPANT_DETECTOR
-            0x34, 0x00, 0x04, 0x00, // PID_PARTICIPANT_MANUAL_LIVELINESS_COUNT, Length: 4
-            0x02, 0x00, 0x00, 0x00, // Count(2)
-            0x01, 0x00, 0x00, 0x00, // PID_SENTINEL, Length: 0
-        ]).unwrap();
-
-        let domain_id = 1;
-        let domain_tag = &SPDPdiscoveredParticipantDataUdp::DEFAULT_DOMAIN_TAG;
-        let protocol_version = ProtocolVersion { major: 2, minor: 4 };
-        let guid = Guid::new([1; 12], ENTITYID_PARTICIPANT);
-        let vendor_id = [9, 9];
-        let expects_inline_qos = SPDPdiscoveredParticipantDataUdp::DEFAULT_EXPECTS_INLINE_QOS;
-        let metatraffic_unicast_locator_list = &[];
-        let metatraffic_multicast_locator_list = &[];
-        let default_unicast_locator_list = &[];
-        let default_multicast_locator_list = &[];
-        let available_builtin_endpoints =
-            BuiltinEndpointSet::new(BuiltinEndpointSet::BUILTIN_ENDPOINT_PARTICIPANT_DETECTOR);
-        let manual_liveliness_count = Count(2);
-        let builtin_endpoint_qos = BuiltinEndpointQos::new(0);
-        let lease_duration =
-            SPDPdiscoveredParticipantDataUdp::DEFAULT_PARTICIPANT_LEASE_DURATION.into();
-
-        let expected_spdp_discovered_participant_data = SPDPdiscoveredParticipantDataUdp::new(
-            &domain_id,
-            domain_tag,
-            &protocol_version,
-            &guid,
-            &vendor_id,
-            &expects_inline_qos,
-            metatraffic_unicast_locator_list,
-            metatraffic_multicast_locator_list,
-            default_unicast_locator_list,
-            default_multicast_locator_list,
-            &available_builtin_endpoints,
-            &manual_liveliness_count,
-            &builtin_endpoint_qos,
-            &lease_duration,
-        );
-
-        assert_eq!(
-            spdp_discovered_participant_data,
-            expected_spdp_discovered_participant_data
-        );
-    }
-
-    #[test]
-    fn deserialize_wrong_spdp_discovered_participant_data() {
-        #[rustfmt::skip]
-        let result: std::result::Result<SPDPdiscoveredParticipantDataUdp, _> = from_bytes_le(&[
-            0x00, 0x03, 0x00, 0x00, // PL_CDR_LE
-            0x0f, 0x00, 0x04, 0x00, // PID_DOMAIN_ID, Length: 4
-            0x01, 0x00, 0x00, 0x00, // DomainId(1)
-            0x50, 0x00, 0x10, 0x00, // PID_PARTICIPANT_GUID, Length: 16
-            0x01, 0x01, 0x01, 0x01, // GuidPrefix([1;12])
-            0x01, 0x01, 0x01, 0x01, // GuidPrefix([1;12])
-            0x01, 0x01, 0x01, 0x01, // GuidPrefix([1;12])
-            0x00, 0x00, 0x01, 0xc1, // EntityId(ENTITYID_PARTICIPANT)
-            0x16, 0x00, 0x04, 0x00, // PID_VENDORID, Length:4,
-            0x09, 0x09, 0x00, 0x00, // VendorId([9,9])
-            0x58, 0x00, 0x04, 0x00, // PID_BUILTIN_ENDPOINT_SET, Length: 4
-            0x02, 0x00, 0x00, 0x00, // BUILTIN_ENDPOINT_PARTICIPANT_DETECTOR
-            0x34, 0x00, 0x04, 0x00, // PID_PARTICIPANT_MANUAL_LIVELINESS_COUNT, Length: 4
-            0x02, 0x00, 0x00, 0x00, // Count(2)
-            0x01, 0x00, 0x00, 0x00, // PID_SENTINEL, Length: 0
-        ]);
-        match result {
-            Err(err) => {
-                assert_eq!(err.kind(), std::io::ErrorKind::Other);
-                assert_eq!(err.to_string(), "Missing PID_PROTOCOL_VERSION parameter")
-            }
-            _ => panic!(),
-        }
-
-        #[rustfmt::skip]
-        let result: Result<SPDPdiscoveredParticipantDataUdp, _> = from_bytes_le(&[
-            0x00, 0x03, 0x00, 0x00, // PL_CDR_LE
-            0x0f, 0x00, 0x04, 0x00, // PID_DOMAIN_ID, Length: 4
-            0x01, 0x00, 0x00, 0x00, // DomainId(1)
-            0x15, 0x00, 0x04, 0x00, // PID_PROTOCOL_VERSION, Length: 4
-            0x02, 0x04, 0x00, 0x00, // ProtocolVersion{major:2, minor:4}
-            0x16, 0x00, 0x04, 0x00, // PID_VENDORID, Length:4,
-            0x09, 0x09, 0x00, 0x00, // VendorId([9,9])
-            0x58, 0x00, 0x04, 0x00, // PID_BUILTIN_ENDPOINT_SET, Length: 4
-            0x02, 0x00, 0x00, 0x00, // BUILTIN_ENDPOINT_PARTICIPANT_DETECTOR
-            0x34, 0x00, 0x04, 0x00, // PID_PARTICIPANT_MANUAL_LIVELINESS_COUNT, Length: 4
-            0x02, 0x00, 0x00, 0x00, // Count(2)
-            0x01, 0x00, 0x00, 0x00, // PID_SENTINEL, Length: 0
-        ]);
-
-        match result {
-            Err(err) => {
-                assert_eq!(err.kind(), std::io::ErrorKind::Other);
-                assert_eq!(err.to_string(), "Missing PID_PARTICIPANT_GUID parameter")
-            }
-            _ => panic!(),
-        }
-    }
-}
-=======
 // use std::io::Write;
 // use std::marker::PhantomData;
 
@@ -1630,5 +850,4 @@
 //             _ => panic!(),
 //         }
 //     }
-// }
->>>>>>> f100766d
+// }