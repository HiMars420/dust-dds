--- conflicted
+++ resolved
@@ -1,9 +1,3 @@
-<<<<<<< HEAD
 pub mod serializer;
 pub mod error;
-pub mod unimplemented_compound;
-=======
-pub mod compound;
-pub mod error;
-pub mod serializer;
->>>>>>> 391bb21d
+pub mod unimplemented_compound;